--- conflicted
+++ resolved
@@ -2,12 +2,9 @@
 # since it depends on service name and namespace that are out of this kustomize package.
 # It should be run by config/default
 resources:
-- bases/core.choreo.dev_organizations.yaml
-<<<<<<< HEAD
-- bases/core.choreo.dev_builds.yaml
-=======
-- bases/core.choreo.dev_projects.yaml
->>>>>>> 9574e444
+  - bases/core.choreo.dev_organizations.yaml
+  - bases/core.choreo.dev_builds.yaml
+  - bases/core.choreo.dev_projects.yaml
 # +kubebuilder:scaffold:crdkustomizeresource
 
 patches:
