--- conflicted
+++ resolved
@@ -4,80 +4,71 @@
 metadata:
   name: manager-role
 rules:
-- apiGroups:
-  - ""
-  resources:
-  - namespaces
-  verbs:
-  - create
-  - delete
-  - get
-  - list
-  - patch
-  - update
-  - watch
-- apiGroups:
-  - core.choreo.dev
-  resources:
-<<<<<<< HEAD
-  - builds
-  - deployableartifacts
-=======
-  - components
-  - dataplanes
-  - deployableartifacts
-  - deploymentpipelines
-  - deployments
-  - deploymenttracks
-  - environments
->>>>>>> 80d284a1
-  - organizations
-  - projects
-  verbs:
-  - create
-  - delete
-  - get
-  - list
-  - patch
-  - update
-  - watch
-- apiGroups:
-  - core.choreo.dev
-  resources:
-<<<<<<< HEAD
-  - builds/finalizers
-  - deployableartifacts/finalizers
-=======
-  - components/finalizers
-  - dataplanes/finalizers
-  - deployableartifacts/finalizers
-  - deploymentpipelines/finalizers
-  - deployments/finalizers
-  - deploymenttracks/finalizers
-  - environments/finalizers
->>>>>>> 80d284a1
-  - organizations/finalizers
-  - projects/finalizers
-  verbs:
-  - update
-- apiGroups:
-  - core.choreo.dev
-  resources:
-<<<<<<< HEAD
-  - builds/status
-  - deployableartifacts/status
-=======
-  - components/status
-  - dataplanes/status
-  - deployableartifacts/status
-  - deploymentpipelines/status
-  - deployments/status
-  - deploymenttracks/status
-  - environments/status
->>>>>>> 80d284a1
-  - organizations/status
-  - projects/status
-  verbs:
-  - get
-  - patch
-  - update+  - apiGroups:
+      - ""
+    resources:
+      - namespaces
+    verbs:
+      - create
+      - delete
+      - get
+      - list
+      - patch
+      - update
+      - watch
+  - apiGroups:
+      - core.choreo.dev
+    resources:
+      - builds
+      - deployableartifacts
+      - components
+      - dataplanes
+      - deployableartifacts
+      - deploymentpipelines
+      - deployments
+      - deploymenttracks
+      - environments
+      - organizations
+      - projects
+    verbs:
+      - create
+      - delete
+      - get
+      - list
+      - patch
+      - update
+      - watch
+  - apiGroups:
+      - core.choreo.dev
+    resources:
+      - builds/finalizers
+      - deployableartifacts/finalizers
+      - components/finalizers
+      - dataplanes/finalizers
+      - deployableartifacts/finalizers
+      - deploymentpipelines/finalizers
+      - deployments/finalizers
+      - deploymenttracks/finalizers
+      - environments/finalizers
+      - organizations/finalizers
+      - projects/finalizers
+    verbs:
+      - update
+  - apiGroups:
+      - core.choreo.dev
+    resources:
+      - builds/status
+      - deployableartifacts/status
+      - components/status
+      - dataplanes/status
+      - deployableartifacts/status
+      - deploymentpipelines/status
+      - deployments/status
+      - deploymenttracks/status
+      - environments/status
+      - organizations/status
+      - projects/status
+    verbs:
+      - get
+      - patch
+      - update