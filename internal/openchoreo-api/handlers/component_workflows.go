// Copyright 2025 The OpenChoreo Authors
// SPDX-License-Identifier: Apache-2.0

package handlers

import (
	"errors"
	"fmt"
	"net/http"

	"github.com/openchoreo/openchoreo/internal/openchoreo-api/middleware/logger"
	"github.com/openchoreo/openchoreo/internal/openchoreo-api/services"
)

// ListComponentWorkflows lists ComponentWorkflow templates in an organization
func (h *Handler) ListComponentWorkflows(w http.ResponseWriter, r *http.Request) {
	ctx := r.Context()
	log := logger.GetLogger(ctx)
	log.Debug("ListComponentWorkflows handler called")

	orgName := r.PathValue("orgName")
	if orgName == "" {
		log.Warn("Organization name is required")
		writeErrorResponse(w, http.StatusBadRequest, "Organization name is required", services.CodeInvalidInput)
		return
	}

	// Extract and validate list parameters
	opts, err := extractListParams(r.URL.Query())
	if err != nil {
		log.Warn("Invalid list parameters", "error", err)
		writeErrorResponse(w, http.StatusBadRequest, err.Error(), services.CodeInvalidInput)
		return
	}

	result, err := h.services.ComponentWorkflowService.ListComponentWorkflows(ctx, orgName, opts)
	if err != nil {
		if errors.Is(err, services.ErrContinueTokenExpired) {
			log.Warn("Continue token expired")
			writeErrorResponse(w, http.StatusGone,
				"Continue token has expired. Please restart listing from the beginning.",
				services.CodeContinueTokenExpired)
			return
		}
		if errors.Is(err, services.ErrInvalidContinueToken) {
			log.Warn("Invalid continue token provided")
			writeErrorResponse(w, http.StatusBadRequest,
				"Invalid continue token provided",
				services.CodeInvalidContinueToken)
			return
		}
		log.Error("Failed to list ComponentWorkflows", "error", err)
		writeErrorResponse(w, http.StatusInternalServerError, "Internal server error", services.CodeInternalError)
		return
	}

	log.Debug("Listed ComponentWorkflows successfully", "org", orgName, "count", len(result.Items), "hasMore", result.Metadata.HasMore)
	writeListResponse(w, result.Items, result.Metadata.ResourceVersion, result.Metadata.Continue)
}

// GetComponentWorkflowSchema retrieves the schema for a ComponentWorkflow template
func (h *Handler) GetComponentWorkflowSchema(w http.ResponseWriter, r *http.Request) {
	ctx := r.Context()
	log := logger.GetLogger(ctx)
	log.Debug("GetComponentWorkflowSchema handler called")

	orgName := r.PathValue("orgName")
	cwName := r.PathValue("cwName")
	if orgName == "" || cwName == "" {
		log.Warn("Organization name and ComponentWorkflow name are required")
		writeErrorResponse(w, http.StatusBadRequest, "Organization name and ComponentWorkflow name are required", services.CodeInvalidInput)
		return
	}

	schema, err := h.services.ComponentWorkflowService.GetComponentWorkflowSchema(ctx, orgName, cwName)
	if err != nil {
		if errors.Is(err, services.ErrComponentWorkflowNotFound) {
			log.Warn("ComponentWorkflow not found", "org", orgName, "name", cwName)
			writeErrorResponse(w, http.StatusNotFound, "ComponentWorkflow not found", services.CodeComponentWorkflowNotFound)
			return
		}
		log.Error("Failed to get ComponentWorkflow schema", "error", err)
		writeErrorResponse(w, http.StatusInternalServerError, "Internal server error", services.CodeInternalError)
		return
	}

	log.Debug("Retrieved ComponentWorkflow schema successfully", "org", orgName, "name", cwName)
	writeSuccessResponse(w, http.StatusOK, schema)
}

// CreateComponentWorkflowRun creates a new component workflow run
func (h *Handler) CreateComponentWorkflowRun(w http.ResponseWriter, r *http.Request) {
	ctx := r.Context()
	log := logger.GetLogger(ctx)
	log.Info("CreateComponentWorkflowRun handler called")

	// Extract parameters from URL path
	orgName := r.PathValue("orgName")
	projectName := r.PathValue("projectName")
	componentName := r.PathValue("componentName")
	commit := r.URL.Query().Get("commit")

	if orgName == "" {
		log.Warn("Organization name is required")
		writeErrorResponse(w, http.StatusBadRequest, "Organization name is required", "INVALID_ORG_NAME")
		return
	}

	if projectName == "" {
		log.Warn("Project name is required")
		writeErrorResponse(w, http.StatusBadRequest, "Project name is required", "INVALID_PROJECT_NAME")
		return
	}

	if componentName == "" {
		log.Warn("Component name is required")
		writeErrorResponse(w, http.StatusBadRequest, "Component name is required", "INVALID_COMPONENT_NAME")
		return
	}

	workflowRun, err := h.services.ComponentWorkflowService.TriggerWorkflow(ctx, orgName, projectName, componentName, commit)
	if err != nil {
		// Check for invalid commit SHA error
		if errors.Is(err, services.ErrInvalidCommitSHA) {
			log.Warn("Invalid commit SHA provided", "commit", commit)
			writeErrorResponse(w, http.StatusBadRequest,
				fmt.Sprintf("Invalid commit SHA format: '%s'. Commit SHA must be 7-40 hexadecimal characters", commit),
				services.CodeInvalidCommitSHA)
			return
		}
		log.Error("Failed to trigger component workflow", "error", err)
		writeErrorResponse(w, http.StatusInternalServerError, "Failed to trigger component workflow", "INTERNAL_ERROR")
		return
	}

	// Success response
	writeSuccessResponse(w, http.StatusCreated, workflowRun)
}

// ListComponentWorkflowRuns lists component workflow runs for a specific component
func (h *Handler) ListComponentWorkflowRuns(w http.ResponseWriter, r *http.Request) {
	ctx := r.Context()
	log := logger.GetLogger(ctx)
	log.Info("ListComponentWorkflowRuns handler called")

	// Extract parameters from URL path
	orgName := r.PathValue("orgName")
	projectName := r.PathValue("projectName")
	componentName := r.PathValue("componentName")

	if orgName == "" {
		log.Warn("Organization name is required")
		writeErrorResponse(w, http.StatusBadRequest, "Organization name is required", "INVALID_ORG_NAME")
		return
	}

	if projectName == "" {
		log.Warn("Project name is required")
		writeErrorResponse(w, http.StatusBadRequest, "Project name is required", "INVALID_PROJECT_NAME")
		return
	}

	if componentName == "" {
		log.Warn("Component name is required")
		writeErrorResponse(w, http.StatusBadRequest, "Component name is required", "INVALID_COMPONENT_NAME")
		return
	}

	// Extract and validate list parameters
	opts, err := extractListParams(r.URL.Query())
	if err != nil {
		log.Warn("Invalid list parameters", "error", err)
		writeErrorResponse(w, http.StatusBadRequest, err.Error(), services.CodeInvalidInput)
		return
	}

	// Call service to list component workflow runs
	result, err := h.services.ComponentWorkflowService.ListComponentWorkflowRuns(ctx, orgName, projectName, componentName, opts)
	if err != nil {
		if errors.Is(err, services.ErrContinueTokenExpired) {
			log.Warn("Continue token expired")
			writeErrorResponse(w, http.StatusGone,
				"Continue token has expired. Please restart listing from the beginning.",
				services.CodeContinueTokenExpired)
			return
		}
		if errors.Is(err, services.ErrInvalidContinueToken) {
			log.Warn("Invalid continue token provided")
			writeErrorResponse(w, http.StatusBadRequest,
				"Invalid continue token provided",
				services.CodeInvalidContinueToken)
			return
		}
		log.Error("Failed to list component workflow runs", "error", err)
		writeErrorResponse(w, http.StatusInternalServerError, "Failed to list component workflow runs", "INTERNAL_ERROR")
		return
	}

	// Success response
<<<<<<< HEAD
	writeListResponse(w, result.Items, result.Metadata.ResourceVersion, result.Metadata.Continue)
=======
	writeListResponse(w, workflowRuns, len(workflowRuns), 1, len(workflowRuns))
}

// GetComponentWorkflowRun retrieves a specific component workflow run
func (h *Handler) GetComponentWorkflowRun(w http.ResponseWriter, r *http.Request) {
	ctx := r.Context()
	log := logger.GetLogger(ctx)
	log.Info("GetComponentWorkflowRun handler called")

	// Extract parameters from URL path
	orgName := r.PathValue("orgName")
	projectName := r.PathValue("projectName")
	componentName := r.PathValue("componentName")
	runName := r.PathValue("runName")

	if orgName == "" {
		log.Warn("Organization name is required")
		writeErrorResponse(w, http.StatusBadRequest, "Organization name is required", "INVALID_ORG_NAME")
		return
	}

	if projectName == "" {
		log.Warn("Project name is required")
		writeErrorResponse(w, http.StatusBadRequest, "Project name is required", "INVALID_PROJECT_NAME")
		return
	}

	if componentName == "" {
		log.Warn("Component name is required")
		writeErrorResponse(w, http.StatusBadRequest, "Component name is required", "INVALID_COMPONENT_NAME")
		return
	}

	if runName == "" {
		log.Warn("Workflow run name is required")
		writeErrorResponse(w, http.StatusBadRequest, "Workflow run name is required", "INVALID_RUN_NAME")
		return
	}

	// Call service to get component workflow run
	workflowRun, err := h.services.ComponentWorkflowService.GetComponentWorkflowRun(ctx, orgName, projectName, componentName, runName)
	if err != nil {
		if errors.Is(err, services.ErrComponentWorkflowRunNotFound) {
			log.Warn("Component workflow run not found", "org", orgName, "project", projectName, "component", componentName, "run", runName)
			writeErrorResponse(w, http.StatusNotFound, "Component workflow run not found", services.CodeComponentWorkflowRunNotFound)
			return
		}
		log.Error("Failed to get component workflow run", "error", err)
		writeErrorResponse(w, http.StatusInternalServerError, "Failed to get component workflow run", "INTERNAL_ERROR")
		return
	}

	// Success response
	writeSuccessResponse(w, http.StatusOK, workflowRun)
>>>>>>> e3a1798c
}<|MERGE_RESOLUTION|>--- conflicted
+++ resolved
@@ -197,10 +197,7 @@
 	}
 
 	// Success response
-<<<<<<< HEAD
 	writeListResponse(w, result.Items, result.Metadata.ResourceVersion, result.Metadata.Continue)
-=======
-	writeListResponse(w, workflowRuns, len(workflowRuns), 1, len(workflowRuns))
 }
 
 // GetComponentWorkflowRun retrieves a specific component workflow run
@@ -254,5 +251,4 @@
 
 	// Success response
 	writeSuccessResponse(w, http.StatusOK, workflowRun)
->>>>>>> e3a1798c
 }