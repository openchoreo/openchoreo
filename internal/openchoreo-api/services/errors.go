// Copyright 2025 The OpenChoreo Authors
// SPDX-License-Identifier: Apache-2.0

package services

import (
	"errors"
	"fmt"
	"log/slog"
	"strings"

	apierrors "k8s.io/apimachinery/pkg/api/errors"
	metav1 "k8s.io/apimachinery/pkg/apis/meta/v1"
)

// Common service errors
var (
<<<<<<< HEAD
	ErrProjectAlreadyExists       = errors.New("project already exists")
	ErrProjectNotFound            = errors.New("project not found")
	ErrComponentAlreadyExists     = errors.New("component already exists")
	ErrComponentNotFound          = errors.New("component not found")
	ErrComponentTypeAlreadyExists = errors.New("component type already exists")
	ErrComponentTypeNotFound      = errors.New("component type not found")
	ErrTraitAlreadyExists         = errors.New("trait already exists")
	ErrTraitNotFound              = errors.New("trait not found")
	ErrOrganizationNotFound       = errors.New("organization not found")
	ErrEnvironmentNotFound        = errors.New("environment not found")
	ErrEnvironmentAlreadyExists   = errors.New("environment already exists")
	ErrDataPlaneNotFound          = errors.New("dataplane not found")
	ErrDataPlaneAlreadyExists     = errors.New("dataplane already exists")
	ErrBindingNotFound            = errors.New("binding not found")
	ErrDeploymentPipelineNotFound = errors.New("deployment pipeline not found")
	ErrInvalidPromotionPath       = errors.New("invalid promotion path")
	ErrWorkflowNotFound           = errors.New("workflow not found")
	ErrComponentWorkflowNotFound  = errors.New("component workflow not found")
	ErrWorkloadNotFound           = errors.New("workload not found")
	ErrComponentReleaseNotFound   = errors.New("component release not found")
	ErrReleaseBindingNotFound     = errors.New("release binding not found")
	ErrWorkflowSchemaInvalid      = errors.New("workflow schema is invalid")
	ErrReleaseNotFound            = errors.New("release not found")
	ErrInvalidCommitSHA           = errors.New("invalid commit SHA format")
	ErrForbidden                  = errors.New("insufficient permissions to perform this action")
	ErrDuplicateTraitInstanceName = errors.New("duplicate trait instance name")
	ErrInvalidTraitInstance       = errors.New("invalid trait instance")

	// Continue token errors
	ErrContinueTokenExpired = errors.New("continue token has expired - please restart the list operation from the beginning")
	ErrInvalidContinueToken = errors.New("invalid continue token - please check if the token is malformed or from a different resource")
=======
	ErrProjectAlreadyExists         = errors.New("project already exists")
	ErrProjectNotFound              = errors.New("project not found")
	ErrComponentAlreadyExists       = errors.New("component already exists")
	ErrComponentNotFound            = errors.New("component not found")
	ErrComponentTypeAlreadyExists   = errors.New("component type already exists")
	ErrComponentTypeNotFound        = errors.New("component type not found")
	ErrTraitAlreadyExists           = errors.New("trait already exists")
	ErrTraitNotFound                = errors.New("trait not found")
	ErrOrganizationNotFound         = errors.New("organization not found")
	ErrEnvironmentNotFound          = errors.New("environment not found")
	ErrEnvironmentAlreadyExists     = errors.New("environment already exists")
	ErrDataPlaneNotFound            = errors.New("dataplane not found")
	ErrDataPlaneAlreadyExists       = errors.New("dataplane already exists")
	ErrBindingNotFound              = errors.New("binding not found")
	ErrDeploymentPipelineNotFound   = errors.New("deployment pipeline not found")
	ErrInvalidPromotionPath         = errors.New("invalid promotion path")
	ErrWorkflowNotFound             = errors.New("workflow not found")
	ErrComponentWorkflowNotFound    = errors.New("component workflow not found")
	ErrComponentWorkflowRunNotFound = errors.New("component workflow run not found")
	ErrWorkloadNotFound             = errors.New("workload not found")
	ErrComponentReleaseNotFound     = errors.New("component release not found")
	ErrReleaseBindingNotFound       = errors.New("release binding not found")
	ErrWorkflowSchemaInvalid        = errors.New("workflow schema is invalid")
	ErrReleaseNotFound              = errors.New("release not found")
	ErrInvalidCommitSHA             = errors.New("invalid commit SHA format")
	ErrForbidden                    = errors.New("insufficient permissions to perform this action")
	ErrDuplicateTraitInstanceName   = errors.New("duplicate trait instance name")
	ErrInvalidTraitInstance         = errors.New("invalid trait instance")
>>>>>>> e3a1798c
)

// Error codes for API responses
const (
<<<<<<< HEAD
	CodeProjectExists              = "PROJECT_EXISTS"
	CodeProjectNotFound            = "PROJECT_NOT_FOUND"
	CodeComponentExists            = "COMPONENT_EXISTS"
	CodeComponentNotFound          = "COMPONENT_NOT_FOUND"
	CodeComponentTypeExists        = "COMPONENT_TYPE_EXISTS"
	CodeComponentTypeNotFound      = "COMPONENT_TYPE_NOT_FOUND"
	CodeTraitExists                = "TRAIT_EXISTS"
	CodeTraitNotFound              = "TRAIT_NOT_FOUND"
	CodeOrganizationNotFound       = "ORGANIZATION_NOT_FOUND"
	CodeEnvironmentNotFound        = "ENVIRONMENT_NOT_FOUND"
	CodeEnvironmentExists          = "ENVIRONMENT_EXISTS"
	CodeDataPlaneNotFound          = "DATAPLANE_NOT_FOUND"
	CodeDataPlaneExists            = "DATAPLANE_EXISTS"
	CodeBindingNotFound            = "BINDING_NOT_FOUND"
	CodeDeploymentPipelineNotFound = "DEPLOYMENT_PIPELINE_NOT_FOUND"
	CodeInvalidPromotionPath       = "INVALID_PROMOTION_PATH"
	CodeWorkflowNotFound           = "WORKFLOW_NOT_FOUND"
	CodeComponentWorkflowNotFound  = "COMPONENT_WORKFLOW_NOT_FOUND"
	CodeWorkloadNotFound           = "WORKLOAD_NOT_FOUND"
	CodeComponentReleaseNotFound   = "COMPONENT_RELEASE_NOT_FOUND"
	CodeReleaseBindingNotFound     = "RELEASE_BINDING_NOT_FOUND"
	CodeReleaseNotFound            = "RELEASE_NOT_FOUND"
	CodeInvalidInput               = "INVALID_INPUT"
	CodeConflict                   = "CONFLICT"
	CodeInternalError              = "INTERNAL_ERROR"
	CodeForbidden                  = "FORBIDDEN"
	CodeNotFound                   = "NOT_FOUND"
	CodeWorkflowSchemaInvalid      = "WORKFLOW_SCHEMA_INVALID"
	CodeInvalidCommitSHA           = "INVALID_COMMIT_SHA"
	CodeInvalidParams              = "INVALID_PARAMS"
	CodeDuplicateTraitInstanceName = "DUPLICATE_TRAIT_INSTANCE_NAME"
	CodeInvalidTraitInstance       = "INVALID_TRAIT_INSTANCE"

	// Continue token error codes
	CodeContinueTokenExpired = "CONTINUE_TOKEN_EXPIRED" // HTTP 410
	CodeInvalidContinueToken = "INVALID_CONTINUE_TOKEN" // HTTP 400
)

// HandleListError handles common errors from Kubernetes list operations,
// specifically handling pagination-related errors (expired/invalid continue tokens).
// This function centralizes error handling to reduce duplication across service methods.
//
// Parameters:
//   - err: the error returned from the k8sClient.List call
//   - logger: the service logger for logging warnings/errors
//   - continueToken: the continue token that was used in the request (for logging)
//   - resourceType: a human-readable name of the resource being listed (e.g., "projects", "components")
//
// Returns:
//   - A standardized error (ErrContinueTokenExpired, ErrInvalidContinueToken, or wrapped error)
func HandleListError(err error, logger *slog.Logger, continueToken, resourceType string) error {
	// Truncate token for logging to avoid polluting logs with large tokens
	logToken := continueToken
	if len(logToken) > 20 {
		logToken = logToken[:10] + "..." + logToken[len(logToken)-5:]
	}

	// Handle expired continue token (410 Gone)
	if apierrors.IsResourceExpired(err) {
		logger.Warn("Continue token expired", "continue", logToken)
		return ErrContinueTokenExpired
	}
	// Handle invalid continue token. Prefer structured inspection of an APIStatus
	// (Status.Details.Causes) if available. This handles cases where the apiserver
	// explicitly marks the continue field as invalid.
	if statusErr, ok := err.(apierrors.APIStatus); ok {
		status := statusErr.Status()
		if status.Details != nil {
			for _, cause := range status.Details.Causes {
				if strings.EqualFold(cause.Field, "continue") || strings.Contains(strings.ToLower(cause.Message), "continue") {
					logger.Warn("Invalid continue token", "continue", logToken)
					return ErrInvalidContinueToken
				}
			}
		}
		if status.Reason == metav1.StatusReasonInvalid && strings.Contains(strings.ToLower(status.Message), "continue") {
			logger.Warn("Invalid continue token", "continue", logToken)
			return ErrInvalidContinueToken
		}
	}

	// As a conservative fallback, inspect the error message for an explicit
	// mention of the continue token when the error is a BadRequest.
	if apierrors.IsBadRequest(err) {
		if strings.Contains(strings.ToLower(err.Error()), "invalid value for continue") || strings.Contains(strings.ToLower(err.Error()), "invalid continue") || strings.Contains(strings.ToLower(err.Error()), "continue token") {
			logger.Warn("Invalid continue token", "continue", logToken)
			return ErrInvalidContinueToken
		}
	}
	logger.Error("Failed to list "+resourceType, "error", err)
	return fmt.Errorf("failed to list %s: %w", resourceType, err)
}
=======
	CodeProjectExists                = "PROJECT_EXISTS"
	CodeProjectNotFound              = "PROJECT_NOT_FOUND"
	CodeComponentExists              = "COMPONENT_EXISTS"
	CodeComponentNotFound            = "COMPONENT_NOT_FOUND"
	CodeComponentTypeExists          = "COMPONENT_TYPE_EXISTS"
	CodeComponentTypeNotFound        = "COMPONENT_TYPE_NOT_FOUND"
	CodeTraitExists                  = "TRAIT_EXISTS"
	CodeTraitNotFound                = "TRAIT_NOT_FOUND"
	CodeOrganizationNotFound         = "ORGANIZATION_NOT_FOUND"
	CodeEnvironmentNotFound          = "ENVIRONMENT_NOT_FOUND"
	CodeEnvironmentExists            = "ENVIRONMENT_EXISTS"
	CodeDataPlaneNotFound            = "DATAPLANE_NOT_FOUND"
	CodeDataPlaneExists              = "DATAPLANE_EXISTS"
	CodeBindingNotFound              = "BINDING_NOT_FOUND"
	CodeDeploymentPipelineNotFound   = "DEPLOYMENT_PIPELINE_NOT_FOUND"
	CodeInvalidPromotionPath         = "INVALID_PROMOTION_PATH"
	CodeWorkflowNotFound             = "WORKFLOW_NOT_FOUND"
	CodeComponentWorkflowNotFound    = "COMPONENT_WORKFLOW_NOT_FOUND"
	CodeComponentWorkflowRunNotFound = "COMPONENT_WORKFLOW_RUN_NOT_FOUND"
	CodeWorkloadNotFound             = "WORKLOAD_NOT_FOUND"
	CodeComponentReleaseNotFound     = "COMPONENT_RELEASE_NOT_FOUND"
	CodeReleaseBindingNotFound       = "RELEASE_BINDING_NOT_FOUND"
	CodeReleaseNotFound              = "RELEASE_NOT_FOUND"
	CodeInvalidInput                 = "INVALID_INPUT"
	CodeConflict                     = "CONFLICT"
	CodeInternalError                = "INTERNAL_ERROR"
	CodeForbidden                    = "FORBIDDEN"
	CodeNotFound                     = "NOT_FOUND"
	CodeWorkflowSchemaInvalid        = "WORKFLOW_SCHEMA_INVALID"
	CodeInvalidCommitSHA             = "INVALID_COMMIT_SHA"
	CodeInvalidParams                = "INVALID_PARAMS"
	CodeDuplicateTraitInstanceName   = "DUPLICATE_TRAIT_INSTANCE_NAME"
	CodeInvalidTraitInstance         = "INVALID_TRAIT_INSTANCE"
)
>>>>>>> e3a1798c
<|MERGE_RESOLUTION|>--- conflicted
+++ resolved
@@ -15,39 +15,6 @@
 
 // Common service errors
 var (
-<<<<<<< HEAD
-	ErrProjectAlreadyExists       = errors.New("project already exists")
-	ErrProjectNotFound            = errors.New("project not found")
-	ErrComponentAlreadyExists     = errors.New("component already exists")
-	ErrComponentNotFound          = errors.New("component not found")
-	ErrComponentTypeAlreadyExists = errors.New("component type already exists")
-	ErrComponentTypeNotFound      = errors.New("component type not found")
-	ErrTraitAlreadyExists         = errors.New("trait already exists")
-	ErrTraitNotFound              = errors.New("trait not found")
-	ErrOrganizationNotFound       = errors.New("organization not found")
-	ErrEnvironmentNotFound        = errors.New("environment not found")
-	ErrEnvironmentAlreadyExists   = errors.New("environment already exists")
-	ErrDataPlaneNotFound          = errors.New("dataplane not found")
-	ErrDataPlaneAlreadyExists     = errors.New("dataplane already exists")
-	ErrBindingNotFound            = errors.New("binding not found")
-	ErrDeploymentPipelineNotFound = errors.New("deployment pipeline not found")
-	ErrInvalidPromotionPath       = errors.New("invalid promotion path")
-	ErrWorkflowNotFound           = errors.New("workflow not found")
-	ErrComponentWorkflowNotFound  = errors.New("component workflow not found")
-	ErrWorkloadNotFound           = errors.New("workload not found")
-	ErrComponentReleaseNotFound   = errors.New("component release not found")
-	ErrReleaseBindingNotFound     = errors.New("release binding not found")
-	ErrWorkflowSchemaInvalid      = errors.New("workflow schema is invalid")
-	ErrReleaseNotFound            = errors.New("release not found")
-	ErrInvalidCommitSHA           = errors.New("invalid commit SHA format")
-	ErrForbidden                  = errors.New("insufficient permissions to perform this action")
-	ErrDuplicateTraitInstanceName = errors.New("duplicate trait instance name")
-	ErrInvalidTraitInstance       = errors.New("invalid trait instance")
-
-	// Continue token errors
-	ErrContinueTokenExpired = errors.New("continue token has expired - please restart the list operation from the beginning")
-	ErrInvalidContinueToken = errors.New("invalid continue token - please check if the token is malformed or from a different resource")
-=======
 	ErrProjectAlreadyExists         = errors.New("project already exists")
 	ErrProjectNotFound              = errors.New("project not found")
 	ErrComponentAlreadyExists       = errors.New("component already exists")
@@ -76,44 +43,47 @@
 	ErrForbidden                    = errors.New("insufficient permissions to perform this action")
 	ErrDuplicateTraitInstanceName   = errors.New("duplicate trait instance name")
 	ErrInvalidTraitInstance         = errors.New("invalid trait instance")
->>>>>>> e3a1798c
+
+	// Continue token errors
+	ErrContinueTokenExpired = errors.New("continue token has expired - please restart the list operation from the beginning")
+	ErrInvalidContinueToken = errors.New("invalid continue token - please check if the token is malformed or from a different resource")
 )
 
 // Error codes for API responses
 const (
-<<<<<<< HEAD
-	CodeProjectExists              = "PROJECT_EXISTS"
-	CodeProjectNotFound            = "PROJECT_NOT_FOUND"
-	CodeComponentExists            = "COMPONENT_EXISTS"
-	CodeComponentNotFound          = "COMPONENT_NOT_FOUND"
-	CodeComponentTypeExists        = "COMPONENT_TYPE_EXISTS"
-	CodeComponentTypeNotFound      = "COMPONENT_TYPE_NOT_FOUND"
-	CodeTraitExists                = "TRAIT_EXISTS"
-	CodeTraitNotFound              = "TRAIT_NOT_FOUND"
-	CodeOrganizationNotFound       = "ORGANIZATION_NOT_FOUND"
-	CodeEnvironmentNotFound        = "ENVIRONMENT_NOT_FOUND"
-	CodeEnvironmentExists          = "ENVIRONMENT_EXISTS"
-	CodeDataPlaneNotFound          = "DATAPLANE_NOT_FOUND"
-	CodeDataPlaneExists            = "DATAPLANE_EXISTS"
-	CodeBindingNotFound            = "BINDING_NOT_FOUND"
-	CodeDeploymentPipelineNotFound = "DEPLOYMENT_PIPELINE_NOT_FOUND"
-	CodeInvalidPromotionPath       = "INVALID_PROMOTION_PATH"
-	CodeWorkflowNotFound           = "WORKFLOW_NOT_FOUND"
-	CodeComponentWorkflowNotFound  = "COMPONENT_WORKFLOW_NOT_FOUND"
-	CodeWorkloadNotFound           = "WORKLOAD_NOT_FOUND"
-	CodeComponentReleaseNotFound   = "COMPONENT_RELEASE_NOT_FOUND"
-	CodeReleaseBindingNotFound     = "RELEASE_BINDING_NOT_FOUND"
-	CodeReleaseNotFound            = "RELEASE_NOT_FOUND"
-	CodeInvalidInput               = "INVALID_INPUT"
-	CodeConflict                   = "CONFLICT"
-	CodeInternalError              = "INTERNAL_ERROR"
-	CodeForbidden                  = "FORBIDDEN"
-	CodeNotFound                   = "NOT_FOUND"
-	CodeWorkflowSchemaInvalid      = "WORKFLOW_SCHEMA_INVALID"
-	CodeInvalidCommitSHA           = "INVALID_COMMIT_SHA"
-	CodeInvalidParams              = "INVALID_PARAMS"
-	CodeDuplicateTraitInstanceName = "DUPLICATE_TRAIT_INSTANCE_NAME"
-	CodeInvalidTraitInstance       = "INVALID_TRAIT_INSTANCE"
+	CodeProjectExists                = "PROJECT_EXISTS"
+	CodeProjectNotFound              = "PROJECT_NOT_FOUND"
+	CodeComponentExists              = "COMPONENT_EXISTS"
+	CodeComponentNotFound            = "COMPONENT_NOT_FOUND"
+	CodeComponentTypeExists          = "COMPONENT_TYPE_EXISTS"
+	CodeComponentTypeNotFound        = "COMPONENT_TYPE_NOT_FOUND"
+	CodeTraitExists                  = "TRAIT_EXISTS"
+	CodeTraitNotFound                = "TRAIT_NOT_FOUND"
+	CodeOrganizationNotFound         = "ORGANIZATION_NOT_FOUND"
+	CodeEnvironmentNotFound          = "ENVIRONMENT_NOT_FOUND"
+	CodeEnvironmentExists            = "ENVIRONMENT_EXISTS"
+	CodeDataPlaneNotFound            = "DATAPLANE_NOT_FOUND"
+	CodeDataPlaneExists              = "DATAPLANE_EXISTS"
+	CodeBindingNotFound              = "BINDING_NOT_FOUND"
+	CodeDeploymentPipelineNotFound   = "DEPLOYMENT_PIPELINE_NOT_FOUND"
+	CodeInvalidPromotionPath         = "INVALID_PROMOTION_PATH"
+	CodeWorkflowNotFound             = "WORKFLOW_NOT_FOUND"
+	CodeComponentWorkflowNotFound    = "COMPONENT_WORKFLOW_NOT_FOUND"
+	CodeComponentWorkflowRunNotFound = "COMPONENT_WORKFLOW_RUN_NOT_FOUND"
+	CodeWorkloadNotFound             = "WORKLOAD_NOT_FOUND"
+	CodeComponentReleaseNotFound     = "COMPONENT_RELEASE_NOT_FOUND"
+	CodeReleaseBindingNotFound       = "RELEASE_BINDING_NOT_FOUND"
+	CodeReleaseNotFound              = "RELEASE_NOT_FOUND"
+	CodeInvalidInput                 = "INVALID_INPUT"
+	CodeConflict                     = "CONFLICT"
+	CodeInternalError                = "INTERNAL_ERROR"
+	CodeForbidden                    = "FORBIDDEN"
+	CodeNotFound                     = "NOT_FOUND"
+	CodeWorkflowSchemaInvalid        = "WORKFLOW_SCHEMA_INVALID"
+	CodeInvalidCommitSHA             = "INVALID_COMMIT_SHA"
+	CodeInvalidParams                = "INVALID_PARAMS"
+	CodeDuplicateTraitInstanceName   = "DUPLICATE_TRAIT_INSTANCE_NAME"
+	CodeInvalidTraitInstance         = "INVALID_TRAIT_INSTANCE"
 
 	// Continue token error codes
 	CodeContinueTokenExpired = "CONTINUE_TOKEN_EXPIRED" // HTTP 410
@@ -173,40 +143,4 @@
 	}
 	logger.Error("Failed to list "+resourceType, "error", err)
 	return fmt.Errorf("failed to list %s: %w", resourceType, err)
-}
-=======
-	CodeProjectExists                = "PROJECT_EXISTS"
-	CodeProjectNotFound              = "PROJECT_NOT_FOUND"
-	CodeComponentExists              = "COMPONENT_EXISTS"
-	CodeComponentNotFound            = "COMPONENT_NOT_FOUND"
-	CodeComponentTypeExists          = "COMPONENT_TYPE_EXISTS"
-	CodeComponentTypeNotFound        = "COMPONENT_TYPE_NOT_FOUND"
-	CodeTraitExists                  = "TRAIT_EXISTS"
-	CodeTraitNotFound                = "TRAIT_NOT_FOUND"
-	CodeOrganizationNotFound         = "ORGANIZATION_NOT_FOUND"
-	CodeEnvironmentNotFound          = "ENVIRONMENT_NOT_FOUND"
-	CodeEnvironmentExists            = "ENVIRONMENT_EXISTS"
-	CodeDataPlaneNotFound            = "DATAPLANE_NOT_FOUND"
-	CodeDataPlaneExists              = "DATAPLANE_EXISTS"
-	CodeBindingNotFound              = "BINDING_NOT_FOUND"
-	CodeDeploymentPipelineNotFound   = "DEPLOYMENT_PIPELINE_NOT_FOUND"
-	CodeInvalidPromotionPath         = "INVALID_PROMOTION_PATH"
-	CodeWorkflowNotFound             = "WORKFLOW_NOT_FOUND"
-	CodeComponentWorkflowNotFound    = "COMPONENT_WORKFLOW_NOT_FOUND"
-	CodeComponentWorkflowRunNotFound = "COMPONENT_WORKFLOW_RUN_NOT_FOUND"
-	CodeWorkloadNotFound             = "WORKLOAD_NOT_FOUND"
-	CodeComponentReleaseNotFound     = "COMPONENT_RELEASE_NOT_FOUND"
-	CodeReleaseBindingNotFound       = "RELEASE_BINDING_NOT_FOUND"
-	CodeReleaseNotFound              = "RELEASE_NOT_FOUND"
-	CodeInvalidInput                 = "INVALID_INPUT"
-	CodeConflict                     = "CONFLICT"
-	CodeInternalError                = "INTERNAL_ERROR"
-	CodeForbidden                    = "FORBIDDEN"
-	CodeNotFound                     = "NOT_FOUND"
-	CodeWorkflowSchemaInvalid        = "WORKFLOW_SCHEMA_INVALID"
-	CodeInvalidCommitSHA             = "INVALID_COMMIT_SHA"
-	CodeInvalidParams                = "INVALID_PARAMS"
-	CodeDuplicateTraitInstanceName   = "DUPLICATE_TRAIT_INSTANCE_NAME"
-	CodeInvalidTraitInstance         = "INVALID_TRAIT_INSTANCE"
-)
->>>>>>> e3a1798c
+}