--- conflicted
+++ resolved
@@ -182,17 +182,10 @@
 		return nil, HandleListError(err, s.logger, opts.Continue, "component workflow runs")
 	}
 
-	// Convert workflow runs to response models
-	// The label selector already filtered runs by project and component
+	// Convert workflow runs to response models (with authorization filtering)
 	workflowResponses := make([]*models.ComponentWorkflowResponse, 0, len(workflowRuns.Items))
-	for _, workflowRun := range workflowRuns.Items {
-<<<<<<< HEAD
-=======
-		// Filter by spec.owner fields
-		if workflowRun.Spec.Owner.ProjectName != projectName || workflowRun.Spec.Owner.ComponentName != componentName {
-			continue
-		}
-
+	for i := range workflowRuns.Items {
+		workflowRun := &workflowRuns.Items[i]
 		// Authorization check for each workflow run
 		if err := checkAuthorization(ctx, s.logger, s.authzPDP, SystemActionViewComponentWorkflowRun, ResourceTypeComponentWorkflowRun, workflowRun.Name,
 			authz.ResourceHierarchy{Organization: orgName, Project: projectName, Component: componentName}); err != nil {
@@ -203,7 +196,6 @@
 			return nil, err
 		}
 
->>>>>>> 8a827ae9
 		// Extract commit from the workflow system parameters
 		commit := workflowRun.Spec.Workflow.SystemParameters.Repository.Revision.Commit
 		if commit == "" {
