// Copyright 2025 The OpenChoreo Authors
// SPDX-License-Identifier: Apache-2.0

package services

import (
	"context"
	"encoding/base64"
	"encoding/json"
	"errors"
	"fmt"
	"log/slog"
	"reflect"
	"strings"

	extv1 "k8s.io/apiextensions-apiserver/pkg/apis/apiextensions/v1"
	metav1 "k8s.io/apimachinery/pkg/apis/meta/v1"
	"k8s.io/apimachinery/pkg/runtime"
	"sigs.k8s.io/controller-runtime/pkg/client"
	"sigs.k8s.io/yaml"

	openchoreov1alpha1 "github.com/openchoreo/openchoreo/api/v1alpha1"
	authz "github.com/openchoreo/openchoreo/internal/authz/core"
	"github.com/openchoreo/openchoreo/internal/controller"
	"github.com/openchoreo/openchoreo/internal/controller/releasebinding"
	"github.com/openchoreo/openchoreo/internal/labels"
	"github.com/openchoreo/openchoreo/internal/openchoreo-api/models"
	openchoreoschema "github.com/openchoreo/openchoreo/internal/schema"
)

const (
	// TODO: Move these constants to a shared package to avoid duplication
	statusReady    = "Ready"
	statusNotReady = "NotReady"
	statusUnknown  = "Unknown"
	statusFailed   = "Failed"
)

// ComponentService handles component-related business logic
type ComponentService struct {
	k8sClient           client.Client
	projectService      *ProjectService
	specFetcherRegistry *ComponentSpecFetcherRegistry
	logger              *slog.Logger
	authzPDP            authz.PDP
}

// parseComponentTypeName extracts the ComponentType name from the ComponentType string
// ComponentType format: {workloadType}/{componentTypeName}, e.g., "deployment/web-app"
// Returns the componentTypeName (second part after the slash)
func (s *ComponentService) parseComponentTypeName(componentType string) (string, error) {
	parts := strings.Split(componentType, "/")
	if len(parts) != 2 {
		return "", fmt.Errorf("invalid component type format: %s", componentType)
	}
	return parts[1], nil
}

// buildTraitEnvOverridesSchema extracts and converts a TraitSpec's envOverrides to JSON schema
// Returns nil if the trait has no envOverrides
func (s *ComponentService) buildTraitEnvOverridesSchema(traitSpec openchoreov1alpha1.TraitSpec, traitName string) (*extv1.JSONSchemaProps, error) {
	var traitEnvOverrides map[string]any
	if traitSpec.Schema.EnvOverrides != nil && traitSpec.Schema.EnvOverrides.Raw != nil {
		if err := json.Unmarshal(traitSpec.Schema.EnvOverrides.Raw, &traitEnvOverrides); err != nil {
			return nil, fmt.Errorf("failed to extract envOverrides for trait %s: %w", traitName, err)
		}
	}

	if traitEnvOverrides == nil {
		return nil, nil
	}

	var traitTypes map[string]any
	if traitSpec.Schema.Types != nil && traitSpec.Schema.Types.Raw != nil {
		if err := yaml.Unmarshal(traitSpec.Schema.Types.Raw, &traitTypes); err != nil {
			return nil, fmt.Errorf("failed to extract types for trait %s: %w", traitName, err)
		}
	}

	traitDef := openchoreoschema.Definition{
		Types:   traitTypes,
		Schemas: []map[string]any{traitEnvOverrides},
	}

	traitJSONSchema, err := openchoreoschema.ToJSONSchema(traitDef)
	if err != nil {
		return nil, fmt.Errorf("failed to convert trait %s to JSON schema: %w", traitName, err)
	}

	return traitJSONSchema, nil
}

type PromoteComponentPayload struct {
	models.PromoteComponentRequest
	ComponentName string `json:"componentName"`
	ProjectName   string `json:"projectName"`
	OrgName       string `json:"orgName"`
}

// NewComponentService creates a new component service
func NewComponentService(k8sClient client.Client, projectService *ProjectService, logger *slog.Logger, authzPDP authz.PDP) *ComponentService {
	return &ComponentService{
		k8sClient:           k8sClient,
		projectService:      projectService,
		specFetcherRegistry: NewComponentSpecFetcherRegistry(),
		logger:              logger,
		authzPDP:            authzPDP,
	}
}

func (s *ComponentService) CreateComponentRelease(ctx context.Context, orgName, projectName, componentName, releaseName string) (*models.ComponentReleaseResponse, error) {
	s.logger.Debug("Creating component release", "org", orgName, "project", projectName, "component", componentName, "release", releaseName)

	// Authorization check
	if err := checkAuthorization(ctx, s.logger, s.authzPDP, SystemActionCreateComponentRelease, ResourceTypeComponentRelease, releaseName,
		authz.ResourceHierarchy{Organization: orgName, Project: projectName, Component: componentName}); err != nil {
		return nil, err
	}

	_, err := s.projectService.getProject(ctx, orgName, projectName)
	if err != nil {
		if errors.Is(err, ErrProjectNotFound) {
			s.logger.Warn("Project not found", "org", orgName, "project", projectName)
			return nil, ErrProjectNotFound
		}
		return nil, fmt.Errorf("failed to verify project: %w", err)
	}

	componentKey := client.ObjectKey{
		Name:      componentName,
		Namespace: orgName,
	}
	component := &openchoreov1alpha1.Component{}
	if err := s.k8sClient.Get(ctx, componentKey, component); err != nil {
		if client.IgnoreNotFound(err) == nil {
			s.logger.Warn("Component not found", "org", orgName, "project", projectName, "component", componentName)
			return nil, ErrComponentNotFound
		}
		s.logger.Error("Failed to get component", "error", err)
		return nil, fmt.Errorf("failed to get component: %w", err)
	}

	// Verify component belongs to the project
	if component.Spec.Owner.ProjectName != projectName {
		s.logger.Warn("Component belongs to different project", "org", orgName, "expected_project", projectName, "actual_project", component.Spec.Owner.ProjectName)
		return nil, ErrComponentNotFound
	}

	listOpts := []client.ListOption{
		client.InNamespace(orgName),
	}
	workloadList := &openchoreov1alpha1.WorkloadList{}
	if err := s.k8sClient.List(ctx, workloadList, listOpts...); err != nil {
		s.logger.Error("Failed to list workloads", "error", err)
		return nil, fmt.Errorf("failed to list workloads: %w", err)
	}

	var workload *openchoreov1alpha1.Workload
	for _, item := range workloadList.Items {
		if item.Spec.Owner.ComponentName == componentName && item.Spec.Owner.ProjectName == projectName {
			workload = &item
			break
		}
	}

	if workload == nil {
		s.logger.Warn("Workload not found", "org", orgName, "project", projectName, "component", componentName)
		return nil, ErrWorkloadNotFound
	}

	// Generate release name if not provided
	if releaseName == "" {
		generatedName, err := s.generateReleaseName(ctx, orgName, projectName, componentName)
		if err != nil {
			return nil, err
		}
		releaseName = generatedName
	}

	// Get ComponentType if using new model
	var componentTypeSpec *openchoreov1alpha1.ComponentTypeSpec
	if component.Spec.ComponentType != "" {
		// Parse ComponentType name from format: {workloadType}/{componentTypeName}
		componentTypeName, err := s.parseComponentTypeName(component.Spec.ComponentType)
		if err != nil {
			s.logger.Error("Invalid ComponentType format", "componentType", component.Spec.ComponentType, "error", err)
			return nil, err
		}

		componentTypeKey := client.ObjectKey{
			Name:      componentTypeName,
			Namespace: orgName,
		}
		componentType := &openchoreov1alpha1.ComponentType{}
		if err := s.k8sClient.Get(ctx, componentTypeKey, componentType); err != nil {
			if client.IgnoreNotFound(err) == nil {
				s.logger.Warn("ComponentType not found", "componentType", component.Spec.ComponentType)
			} else {
				s.logger.Error("Failed to get ComponentType", "error", err)
			}
		} else {
			componentTypeSpec = &componentType.Spec
		}
	}

	traits := make(map[string]openchoreov1alpha1.TraitSpec)
	for _, componentTrait := range component.Spec.Traits {
		traitKey := client.ObjectKey{
			Name:      componentTrait.Name,
			Namespace: orgName,
		}
		trait := &openchoreov1alpha1.Trait{}
		if err := s.k8sClient.Get(ctx, traitKey, trait); err != nil {
			if client.IgnoreNotFound(err) == nil {
				s.logger.Warn("Trait not found", "trait", componentTrait.Name)
			} else {
				s.logger.Error("Failed to get Trait", "error", err)
			}
			continue
		}
		traits[componentTrait.Name] = trait.Spec
	}

	// Build ComponentProfile from Component parameters
	componentProfile := openchoreov1alpha1.ComponentProfile{}
	if component.Spec.Parameters != nil {
		componentProfile.Parameters = component.Spec.Parameters
	}

	if component.Spec.Traits != nil {
		componentProfile.Traits = component.Spec.Traits
	}

	// Build workload template spec from workload spec
	workloadTemplateSpec := openchoreov1alpha1.WorkloadTemplateSpec{
		Containers: workload.Spec.Containers,
		Endpoints:  workload.Spec.Endpoints,
	}

	componentRelease := &openchoreov1alpha1.ComponentRelease{
		ObjectMeta: metav1.ObjectMeta{
			Name:      releaseName,
			Namespace: orgName,
			Labels: map[string]string{
				labels.LabelKeyProjectName:   projectName,
				labels.LabelKeyComponentName: componentName,
			},
		},
		Spec: openchoreov1alpha1.ComponentReleaseSpec{
			Owner: openchoreov1alpha1.ComponentReleaseOwner{
				ProjectName:   projectName,
				ComponentName: componentName,
			},
			ComponentProfile: componentProfile,
			Workload:         workloadTemplateSpec,
		},
	}

	if componentTypeSpec != nil {
		componentRelease.Spec.ComponentType = *componentTypeSpec
	}

	if len(traits) > 0 {
		componentRelease.Spec.Traits = traits
	}

	if err := s.k8sClient.Create(ctx, componentRelease); err != nil {
		s.logger.Error("Failed to create ComponentRelease CR", "error", err)
		return nil, fmt.Errorf("failed to create component release: %w", err)
	}

	s.logger.Debug("ComponentRelease created successfully", "org", orgName, "project", projectName, "component", componentName, "release", releaseName)
	return &models.ComponentReleaseResponse{
		Name:          releaseName,
		ComponentName: componentName,
		ProjectName:   projectName,
		OrgName:       orgName,
		CreatedAt:     componentRelease.CreationTimestamp.Time,
		Status:        statusReady,
	}, nil
}

// generateReleaseName generates a unique release name for a component
// Format: <component_name>-<date>-<number>
// Example: my-component-20240118-1
func (s *ComponentService) generateReleaseName(ctx context.Context, orgName, projectName, componentName string) (string, error) {
	// List existing releases for this component
	releaseList := &openchoreov1alpha1.ComponentReleaseList{}
	listOpts := []client.ListOption{
		client.InNamespace(orgName),
		client.MatchingLabels{
			labels.LabelKeyProjectName:   projectName,
			labels.LabelKeyComponentName: componentName,
		},
	}
	if err := s.k8sClient.List(ctx, releaseList, listOpts...); err != nil {
		s.logger.Error("Failed to list existing releases", "error", err)
		return "", fmt.Errorf("failed to list releases: %w", err)
	}

	// Generate date string in YYYYMMDD format
	now := metav1.Now()
	dateStr := now.Format("20060102")

	// Count releases created today with the same prefix
	todayPrefix := fmt.Sprintf("%s-%s-", componentName, dateStr)
	todayCount := 0
	for _, release := range releaseList.Items {
		if len(release.Name) >= len(todayPrefix) && release.Name[:len(todayPrefix)] == todayPrefix {
			todayCount++
		}
	}

	// Generate the release name with incremented count
	releaseName := fmt.Sprintf("%s-%s-%d", componentName, dateStr, todayCount+1)
	return releaseName, nil
}

// ListComponentReleases lists all component releases for a specific component
func (s *ComponentService) ListComponentReleases(ctx context.Context, orgName, projectName, componentName string) ([]*models.ComponentReleaseResponse, error) {
	s.logger.Debug("Listing component releases", "org", orgName, "project", projectName, "component", componentName)

	componentKey := client.ObjectKey{
		Namespace: orgName,
		Name:      componentName,
	}
	var component openchoreov1alpha1.Component
	if err := s.k8sClient.Get(ctx, componentKey, &component); err != nil {
		if client.IgnoreNotFound(err) == nil {
			s.logger.Warn("Component not found", "org", orgName, "project", projectName, "component", componentName)
			return nil, ErrComponentNotFound
		}
		s.logger.Error("Failed to get component", "error", err)
		return nil, fmt.Errorf("failed to get component: %w", err)
	}

	if component.Spec.Owner.ProjectName != projectName {
		s.logger.Warn("Component does not belong to project", "org", orgName, "project", projectName, "component", componentName)
		return nil, ErrComponentNotFound
	}

	var releaseList openchoreov1alpha1.ComponentReleaseList
	listOpts := []client.ListOption{
		client.InNamespace(orgName),
	}

	if err := s.k8sClient.List(ctx, &releaseList, listOpts...); err != nil {
		s.logger.Error("Failed to list component releases", "error", err)
		return nil, fmt.Errorf("failed to list component releases: %w", err)
	}

	releases := make([]*models.ComponentReleaseResponse, 0, len(releaseList.Items))
	for _, item := range releaseList.Items {
		if item.Spec.Owner.ComponentName != componentName || item.Spec.Owner.ProjectName != projectName {
			continue
		}
		// Authorization check for each release
		if err := checkAuthorization(ctx, s.logger, s.authzPDP, SystemActionViewComponentRelease, ResourceTypeComponentRelease, item.Name,
			authz.ResourceHierarchy{Organization: orgName, Project: projectName, Component: componentName}); err != nil {
			if errors.Is(err, ErrForbidden) {
				// Skip unauthorized releases
				s.logger.Debug("Skipping unauthorized component release", "org", orgName, "project", projectName, "component", componentName, "release", item.Name)
				continue
			}
			// system failures, return the error
			return nil, err
		}
		releases = append(releases, &models.ComponentReleaseResponse{
			Name:          item.Name,
			ComponentName: componentName,
			ProjectName:   projectName,
			OrgName:       orgName,
			CreatedAt:     item.CreationTimestamp.Time,
			Status:        statusReady,
		})
	}

	s.logger.Debug("Listed component releases", "org", orgName, "project", projectName, "component", componentName, "count", len(releases))
	return releases, nil
}

// GetComponentRelease retrieves a specific component release by its name
func (s *ComponentService) GetComponentRelease(ctx context.Context, orgName, projectName, componentName, releaseName string) (*models.ComponentReleaseResponse, error) {
	s.logger.Debug("Getting component release", "org", orgName, "project", projectName, "component", componentName, "release", releaseName)

	// Authorization check
	if err := checkAuthorization(ctx, s.logger, s.authzPDP, SystemActionViewComponentRelease, ResourceTypeComponentRelease, releaseName,
		authz.ResourceHierarchy{Organization: orgName, Project: projectName, Component: componentName}); err != nil {
		return nil, err
	}

	_, err := s.projectService.getProject(ctx, orgName, projectName)
	if err != nil {
		if errors.Is(err, ErrProjectNotFound) {
			return nil, ErrProjectNotFound
		}
		return nil, fmt.Errorf("failed to verify project: %w", err)
	}

	componentKey := client.ObjectKey{
		Namespace: orgName,
		Name:      componentName,
	}
	var component openchoreov1alpha1.Component
	if err := s.k8sClient.Get(ctx, componentKey, &component); err != nil {
		if client.IgnoreNotFound(err) == nil {
			s.logger.Warn("Component not found", "org", orgName, "project", projectName, "component", componentName)
			return nil, ErrComponentNotFound
		}
		s.logger.Error("Failed to get component", "error", err)
		return nil, fmt.Errorf("failed to get component: %w", err)
	}

	if component.Spec.Owner.ProjectName != projectName {
		s.logger.Warn("Component does not belong to project", "org", orgName, "project", projectName, "component", componentName)
		return nil, ErrComponentNotFound
	}

	releaseKey := client.ObjectKey{
		Namespace: orgName,
		Name:      releaseName,
	}
	var release openchoreov1alpha1.ComponentRelease
	if err := s.k8sClient.Get(ctx, releaseKey, &release); err != nil {
		if client.IgnoreNotFound(err) == nil {
			s.logger.Warn("Component release not found", "org", orgName, "project", projectName, "component", componentName, "release", releaseName)
			return nil, ErrComponentReleaseNotFound
		}
		s.logger.Error("Failed to get component release", "error", err)
		return nil, fmt.Errorf("failed to get component release: %w", err)
	}

	if release.Spec.Owner.ComponentName != componentName {
		s.logger.Warn("Component release does not belong to component", "org", orgName, "component", componentName, "release", releaseName)
		return nil, ErrComponentReleaseNotFound
	}

	s.logger.Debug("Retrieved component release", "org", orgName, "project", projectName, "component", componentName, "release", releaseName)
	return &models.ComponentReleaseResponse{
		Name:          release.Name,
		ComponentName: componentName,
		ProjectName:   projectName,
		OrgName:       orgName,
		CreatedAt:     release.CreationTimestamp.Time,
		Status:        statusReady, // ComponentRelease is immutable, so it's always ready once created
	}, nil
}

// GetComponentReleaseSchema retrieves the JSON schema for a ComponentRelease
func (s *ComponentService) GetComponentReleaseSchema(ctx context.Context, orgName, projectName, componentName, releaseName string) (*extv1.JSONSchemaProps, error) {
	s.logger.Debug("Getting component release schema", "org", orgName, "project", projectName, "component", componentName, "release", releaseName)

	componentKey := client.ObjectKey{
		Namespace: orgName,
		Name:      componentName,
	}
	var component openchoreov1alpha1.Component
	if err := s.k8sClient.Get(ctx, componentKey, &component); err != nil {
		if client.IgnoreNotFound(err) == nil {
			s.logger.Warn("Component not found", "org", orgName, "project", projectName, "component", componentName)
			return nil, ErrComponentNotFound
		}
		s.logger.Error("Failed to get component", "error", err)
		return nil, fmt.Errorf("failed to get component: %w", err)
	}

	if component.Spec.Owner.ProjectName != projectName {
		s.logger.Warn("Component does not belong to project", "org", orgName, "project", projectName, "component", componentName)
		return nil, ErrComponentNotFound
	}

	releaseKey := client.ObjectKey{
		Namespace: orgName,
		Name:      releaseName,
	}
	var release openchoreov1alpha1.ComponentRelease
	if err := s.k8sClient.Get(ctx, releaseKey, &release); err != nil {
		if client.IgnoreNotFound(err) == nil {
			s.logger.Warn("Component release not found", "org", orgName, "project", projectName, "component", componentName, "release", releaseName)
			return nil, ErrComponentReleaseNotFound
		}
		s.logger.Error("Failed to get component release", "error", err)
		return nil, fmt.Errorf("failed to get component release: %w", err)
	}

	if release.Spec.Owner.ComponentName != componentName {
		s.logger.Warn("Component release does not belong to component", "org", orgName, "component", componentName, "release", releaseName)
		return nil, ErrComponentReleaseNotFound
	}

	var types map[string]any
	if release.Spec.ComponentType.Schema.Types != nil && release.Spec.ComponentType.Schema.Types.Raw != nil {
		if err := yaml.Unmarshal(release.Spec.ComponentType.Schema.Types.Raw, &types); err != nil {
			return nil, fmt.Errorf("failed to extract types: %w", err)
		}
	}

	def := openchoreoschema.Definition{
		Types: types,
	}

	var componentTypeEnvOverrides map[string]any
	if release.Spec.ComponentType.Schema.EnvOverrides != nil && release.Spec.ComponentType.Schema.EnvOverrides.Raw != nil {
		if err := json.Unmarshal(release.Spec.ComponentType.Schema.EnvOverrides.Raw, &componentTypeEnvOverrides); err != nil {
			return nil, fmt.Errorf("failed to extract parameters: %w", err)
		}
	}

	// Build the wrapped schema properties
	wrappedSchema := &extv1.JSONSchemaProps{
		Type:       "object",
		Properties: make(map[string]extv1.JSONSchemaProps),
	}

	// Only add componentTypeEnvOverrides if there are actual envOverrides
	if componentTypeEnvOverrides != nil {
		def.Schemas = []map[string]any{componentTypeEnvOverrides}
		jsonSchema, err := openchoreoschema.ToJSONSchema(def)
		if err != nil {
			return nil, fmt.Errorf("failed to convert to JSON schema: %w", err)
		}
		wrappedSchema.Properties["componentTypeEnvOverrides"] = *jsonSchema
	}

	// Process trait overrides from ComponentRelease (trait instances with instance names)
	traitSchemas := make(map[string]extv1.JSONSchemaProps)
	for _, componentTrait := range release.Spec.ComponentProfile.Traits {
		traitSpec, found := release.Spec.Traits[componentTrait.Name]
		if !found {
			s.logger.Warn("Trait definition not found in release", "trait", componentTrait.Name, "instanceName", componentTrait.InstanceName)
			continue
		}

		traitJSONSchema, err := s.buildTraitEnvOverridesSchema(traitSpec, componentTrait.Name)
		if err != nil {
			return nil, err
		}

		// Use instance name as the key (not trait name)
		if traitJSONSchema != nil {
			traitSchemas[componentTrait.InstanceName] = *traitJSONSchema
		}
	}

	if len(traitSchemas) > 0 {
		wrappedSchema.Properties["traitOverrides"] = extv1.JSONSchemaProps{
			Type:       "object",
			Properties: traitSchemas,
		}
	}

	s.logger.Debug("Retrieved component release schema successfully", "org", orgName, "project", projectName, "component", componentName, "release", releaseName, "hasComponentTypeEnvOverrides", componentTypeEnvOverrides != nil, "traitCount", len(traitSchemas))
	return wrappedSchema, nil
}

// GetComponentSchema retrieves the JSON schema for a Component using the latest ComponentType
func (s *ComponentService) GetComponentSchema(ctx context.Context, orgName, projectName, componentName string) (*extv1.JSONSchemaProps, error) {
	s.logger.Debug("Getting component schema", "org", orgName, "project", projectName, "component", componentName)

	// Get the component
	componentKey := client.ObjectKey{
		Namespace: orgName,
		Name:      componentName,
	}
	var component openchoreov1alpha1.Component
	if err := s.k8sClient.Get(ctx, componentKey, &component); err != nil {
		if client.IgnoreNotFound(err) == nil {
			s.logger.Warn("Component not found", "org", orgName, "project", projectName, "component", componentName)
			return nil, ErrComponentNotFound
		}
		s.logger.Error("Failed to get component", "error", err)
		return nil, fmt.Errorf("failed to get component: %w", err)
	}

	if component.Spec.Owner.ProjectName != projectName {
		s.logger.Warn("Component does not belong to project", "org", orgName, "project", projectName, "component", componentName)
		return nil, ErrComponentNotFound
	}

	// Parse ComponentType name from format: {workloadType}/{componentTypeName}
	ctName, err := s.parseComponentTypeName(component.Spec.ComponentType)
	if err != nil {
		s.logger.Error("Invalid component type format", "componentType", component.Spec.ComponentType, "error", err)
		return nil, err
	}

	// Get the latest ComponentType
	ctKey := client.ObjectKey{
		Namespace: orgName,
		Name:      ctName,
	}
	var ct openchoreov1alpha1.ComponentType
	if err := s.k8sClient.Get(ctx, ctKey, &ct); err != nil {
		if client.IgnoreNotFound(err) == nil {
			s.logger.Warn("ComponentType not found", "org", orgName, "name", ctName)
			return nil, ErrComponentTypeNotFound
		}
		s.logger.Error("Failed to get ComponentType", "error", err)
		return nil, fmt.Errorf("failed to get ComponentType: %w", err)
	}

	var types map[string]any
	if ct.Spec.Schema.Types != nil && ct.Spec.Schema.Types.Raw != nil {
		if err := yaml.Unmarshal(ct.Spec.Schema.Types.Raw, &types); err != nil {
			return nil, fmt.Errorf("failed to extract types: %w", err)
		}
	}

	def := openchoreoschema.Definition{
		Types: types,
	}

	var envOverrides map[string]any
	if ct.Spec.Schema.EnvOverrides != nil && ct.Spec.Schema.EnvOverrides.Raw != nil {
		if err := json.Unmarshal(ct.Spec.Schema.EnvOverrides.Raw, &envOverrides); err != nil {
			return nil, fmt.Errorf("failed to extract envOverrides: %w", err)
		}
	}

	// Build the wrapped schema properties
	wrappedSchema := &extv1.JSONSchemaProps{
		Type:       "object",
		Properties: make(map[string]extv1.JSONSchemaProps),
	}

	// Only add componentTypeEnvOverrides if there are actual envOverrides
	if envOverrides != nil {
		def.Schemas = []map[string]any{envOverrides}
		jsonSchema, err := openchoreoschema.ToJSONSchema(def)
		if err != nil {
			return nil, fmt.Errorf("failed to convert to JSON schema: %w", err)
		}
		wrappedSchema.Properties["componentTypeEnvOverrides"] = *jsonSchema
	}

	// Process trait overrides from the component's traits
	traitSchemas := make(map[string]extv1.JSONSchemaProps)
	for _, componentTrait := range component.Spec.Traits {
		traitKey := client.ObjectKey{
			Namespace: orgName,
			Name:      componentTrait.Name,
		}
		var trait openchoreov1alpha1.Trait
		if err := s.k8sClient.Get(ctx, traitKey, &trait); err != nil {
			if client.IgnoreNotFound(err) == nil {
				s.logger.Warn("Trait not found", "org", orgName, "trait", componentTrait.Name)
				continue // Skip missing traits instead of failing
			}
			s.logger.Error("Failed to get trait", "trait", componentTrait.Name, "error", err)
			return nil, fmt.Errorf("failed to get trait %s: %w", componentTrait.Name, err)
		}

		traitJSONSchema, err := s.buildTraitEnvOverridesSchema(trait.Spec, componentTrait.Name)
		if err != nil {
			return nil, err
		}

		// Use instance name as the key (not trait name)
		if traitJSONSchema != nil {
			traitSchemas[componentTrait.InstanceName] = *traitJSONSchema
		}
	}

	if len(traitSchemas) > 0 {
		wrappedSchema.Properties["traitOverrides"] = extv1.JSONSchemaProps{
			Type:       "object",
			Properties: traitSchemas,
		}
	}

	s.logger.Debug("Retrieved component schema successfully", "org", orgName, "project", projectName, "component", componentName, "hasComponentTypeEnvOverrides", envOverrides != nil, "traitCount", len(traitSchemas))
	return wrappedSchema, nil
}

// GetEnvironmentRelease retrieves the Release spec and status for a given component and environment
// Returns the full Release spec and status including resources, owner, environment information, and conditions
func (s *ComponentService) GetEnvironmentRelease(ctx context.Context, orgName, projectName, componentName, environmentName string) (*models.ReleaseResponse, error) {
	s.logger.Debug("Getting release", "org", orgName, "project", projectName, "component", componentName, "environment", environmentName)

	componentKey := client.ObjectKey{
		Namespace: orgName,
		Name:      componentName,
	}
	var component openchoreov1alpha1.Component
	if err := s.k8sClient.Get(ctx, componentKey, &component); err != nil {
		if client.IgnoreNotFound(err) == nil {
			s.logger.Warn("Component not found", "org", orgName, "project", projectName, "component", componentName)
			return nil, ErrComponentNotFound
		}
		s.logger.Error("Failed to get component", "error", err)
		return nil, fmt.Errorf("failed to get component: %w", err)
	}

	if component.Spec.Owner.ProjectName != projectName {
		s.logger.Warn("Component does not belong to project", "org", orgName, "project", projectName, "component", componentName)
		return nil, ErrComponentNotFound
	}

	var releaseList openchoreov1alpha1.ReleaseList
	listOpts := []client.ListOption{
		client.InNamespace(orgName),
		client.MatchingLabels{
			labels.LabelKeyOrganizationName: orgName,
			labels.LabelKeyProjectName:      projectName,
			labels.LabelKeyComponentName:    componentName,
			labels.LabelKeyEnvironmentName:  environmentName,
		},
	}

	if err := s.k8sClient.List(ctx, &releaseList, listOpts...); err != nil {
		s.logger.Error("Failed to list releases", "error", err)
		return nil, fmt.Errorf("failed to list releases: %w", err)
	}

	if len(releaseList.Items) == 0 {
		s.logger.Warn("No release found", "org", orgName, "project", projectName, "component", componentName, "environment", environmentName)
		return nil, ErrReleaseNotFound
	}

	// Get the first matching Release (there should only be one per component/environment)
	release := &releaseList.Items[0]

	s.logger.Debug("Retrieved release successfully", "org", orgName, "project", projectName, "component", componentName, "environment", environmentName, "resourceCount", len(release.Spec.Resources))
	return &models.ReleaseResponse{
		Spec:   release.Spec,
		Status: release.Status,
	}, nil
}

// PatchReleaseBinding patches a ReleaseBinding with environment-specific overrides
func (s *ComponentService) PatchReleaseBinding(ctx context.Context, orgName, projectName, componentName, bindingName string, req *models.PatchReleaseBindingRequest) (*models.ReleaseBindingResponse, error) {
	s.logger.Debug("Patching release binding", "org", orgName, "project", projectName, "component", componentName, "binding", bindingName)

	_, err := s.projectService.getProject(ctx, orgName, projectName)
	if err != nil {
		if errors.Is(err, ErrProjectNotFound) {
			return nil, ErrProjectNotFound
		}
		return nil, fmt.Errorf("failed to verify project: %w", err)
	}

	componentKey := client.ObjectKey{
		Namespace: orgName,
		Name:      componentName,
	}
	var component openchoreov1alpha1.Component
	if err := s.k8sClient.Get(ctx, componentKey, &component); err != nil {
		if client.IgnoreNotFound(err) == nil {
			s.logger.Warn("Component not found", "org", orgName, "project", projectName, "component", componentName)
			return nil, ErrComponentNotFound
		}
		s.logger.Error("Failed to get component", "error", err)
		return nil, fmt.Errorf("failed to get component: %w", err)
	}

	if component.Spec.Owner.ProjectName != projectName {
		s.logger.Warn("Component does not belong to project", "org", orgName, "project", projectName, "component", componentName)
		return nil, ErrComponentNotFound
	}

	bindingKey := client.ObjectKey{
		Namespace: orgName,
		Name:      bindingName,
	}
	var binding openchoreov1alpha1.ReleaseBinding
	bindingExists := true
	if err := s.k8sClient.Get(ctx, bindingKey, &binding); err != nil {
		if client.IgnoreNotFound(err) == nil {
			// Binding doesn't exist, we'll create it
			bindingExists = false
			s.logger.Debug("Release binding not found, will create new one", "org", orgName, "binding", bindingName)

			if req.Environment == "" {
				s.logger.Warn("Environment is required when creating a new release binding")
				return nil, fmt.Errorf("environment is required when creating a new release binding")
			}

			binding = openchoreov1alpha1.ReleaseBinding{
				ObjectMeta: metav1.ObjectMeta{
					Name:      bindingName,
					Namespace: orgName,
					Labels: map[string]string{
						labels.LabelKeyProjectName:   projectName,
						labels.LabelKeyComponentName: componentName,
					},
				},
				Spec: openchoreov1alpha1.ReleaseBindingSpec{
					Owner: openchoreov1alpha1.ReleaseBindingOwner{
						ProjectName:   projectName,
						ComponentName: componentName,
					},
					Environment: req.Environment,
				},
			}

			if req.ReleaseName != "" {
				binding.Spec.ReleaseName = req.ReleaseName
			}
		} else {
			s.logger.Error("Failed to get release binding", "error", err)
			return nil, fmt.Errorf("failed to get release binding: %w", err)
		}
	}

	// Verify the binding belongs to the correct component (only if it already exists)
	if bindingExists && binding.Spec.Owner.ComponentName != componentName {
		s.logger.Warn("Release binding does not belong to component", "org", orgName, "component", componentName, "binding", bindingName)
		return nil, ErrReleaseBindingNotFound
	}

	if req.ComponentTypeEnvOverrides != nil {
		overridesJSON, err := json.Marshal(req.ComponentTypeEnvOverrides)
		if err != nil {
			s.logger.Error("Failed to marshal component type env overrides", "error", err)
			return nil, fmt.Errorf("failed to marshal component type env overrides: %w", err)
		}
		binding.Spec.ComponentTypeEnvOverrides = &runtime.RawExtension{Raw: overridesJSON}
	}

	if req.TraitOverrides != nil {
		binding.Spec.TraitOverrides = make(map[string]runtime.RawExtension)
		for instanceName, overrides := range req.TraitOverrides {
			overridesJSON, err := json.Marshal(overrides)
			if err != nil {
				s.logger.Error("Failed to marshal trait overrides", "error", err, "instanceName", instanceName)
				return nil, fmt.Errorf("failed to marshal trait overrides for %s: %w", instanceName, err)
			}
			binding.Spec.TraitOverrides[instanceName] = runtime.RawExtension{Raw: overridesJSON}
		}
	}

	if req.WorkloadOverrides != nil {
		containers := make(map[string]openchoreov1alpha1.ContainerOverride)

		for containerName, containerOverride := range req.WorkloadOverrides.Containers {
			envVars := make([]openchoreov1alpha1.EnvVar, len(containerOverride.Env))
			for i, env := range containerOverride.Env {
				envVar := openchoreov1alpha1.EnvVar{
					Key:   env.Key,
					Value: env.Value,
				}

				// Handle ValueFrom for secret references
				if env.ValueFrom != nil && env.ValueFrom.SecretRef != nil {
					envVar.ValueFrom = &openchoreov1alpha1.EnvVarValueFrom{
						SecretRef: &openchoreov1alpha1.SecretKeyRef{
							Name: env.ValueFrom.SecretRef.Name,
							Key:  env.ValueFrom.SecretRef.Key,
						},
					}
				}

				envVars[i] = envVar
			}

			fileVars := make([]openchoreov1alpha1.FileVar, len(containerOverride.Files))
			for i, file := range containerOverride.Files {
				decodedValue := file.Value
				if file.Value != "" {
					decoded, err := base64.StdEncoding.DecodeString(file.Value)
					if err == nil {
						decodedValue = string(decoded)
					} else {
						s.logger.Warn("Failed to decode base64 file value, using original value",
							"key", file.Key,
							"containerName", containerName,
							"error", err)
					}
				}

				fileVar := openchoreov1alpha1.FileVar{
					Key:       file.Key,
					MountPath: file.MountPath,
					Value:     decodedValue,
				}

				// Handle ValueFrom for secret references
				if file.ValueFrom != nil && file.ValueFrom.SecretRef != nil {
					fileVar.ValueFrom = &openchoreov1alpha1.EnvVarValueFrom{
						SecretRef: &openchoreov1alpha1.SecretKeyRef{
							Name: file.ValueFrom.SecretRef.Name,
							Key:  file.ValueFrom.SecretRef.Key,
						},
					}
				}

				fileVars[i] = fileVar
			}

			containers[containerName] = openchoreov1alpha1.ContainerOverride{
				Env:   envVars,
				Files: fileVars,
			}
		}

		binding.Spec.WorkloadOverrides = &openchoreov1alpha1.WorkloadOverrideTemplateSpec{
			Containers: containers,
		}
	}

	// Create or update the binding
	if bindingExists {
		if err := s.k8sClient.Update(ctx, &binding); err != nil {
			s.logger.Error("Failed to update release binding", "error", err)
			return nil, fmt.Errorf("failed to update release binding: %w", err)
		}
		s.logger.Debug("Release binding updated successfully", "org", orgName, "project", projectName, "component", componentName, "binding", bindingName)
	} else {
		if err := s.k8sClient.Create(ctx, &binding); err != nil {
			s.logger.Error("Failed to create release binding", "error", err)
			return nil, fmt.Errorf("failed to create release binding: %w", err)
		}
		s.logger.Debug("Release binding created successfully", "org", orgName, "project", projectName, "component", componentName, "binding", bindingName)
	}

	return s.toReleaseBindingResponse(&binding, orgName, projectName, componentName), nil
}

// toReleaseBindingResponse converts a ReleaseBinding CR to a ReleaseBindingResponse
func (s *ComponentService) toReleaseBindingResponse(binding *openchoreov1alpha1.ReleaseBinding, orgName, projectName, componentName string) *models.ReleaseBindingResponse {
	response := &models.ReleaseBindingResponse{
		Name:          binding.Name,
		ComponentName: componentName,
		ProjectName:   projectName,
		OrgName:       orgName,
		Environment:   binding.Spec.Environment,
		ReleaseName:   binding.Spec.ReleaseName,
		CreatedAt:     binding.CreationTimestamp.Time,
		Status:        statusNotReady,
	}

	// Determine status from conditions
	response.Status = s.determineReleaseBindingStatus(binding)

	if binding.Spec.ComponentTypeEnvOverrides != nil {
		var overrides map[string]interface{}
		if err := json.Unmarshal(binding.Spec.ComponentTypeEnvOverrides.Raw, &overrides); err == nil {
			response.ComponentTypeEnvOverrides = overrides
		}
	}

	if len(binding.Spec.TraitOverrides) > 0 {
		response.TraitOverrides = make(map[string]interface{})
		for instanceName, rawExt := range binding.Spec.TraitOverrides {
			var overrides map[string]interface{}
			if err := json.Unmarshal(rawExt.Raw, &overrides); err == nil {
				response.TraitOverrides[instanceName] = overrides
			}
		}
	}

	if binding.Spec.WorkloadOverrides != nil {
		containers := make(map[string]models.ContainerOverride)

		for containerName, containerOverride := range binding.Spec.WorkloadOverrides.Containers {
			envVars := make([]models.EnvVar, len(containerOverride.Env))
			for i, env := range containerOverride.Env {
				envVar := models.EnvVar{
					Key:   env.Key,
					Value: env.Value,
				}

				// Handle ValueFrom for secret references
				if env.ValueFrom != nil && env.ValueFrom.SecretRef != nil {
					envVar.ValueFrom = &models.EnvVarValueFrom{
						SecretRef: &models.SecretKeyRef{
							Name: env.ValueFrom.SecretRef.Name,
							Key:  env.ValueFrom.SecretRef.Key,
						},
					}
				}

				envVars[i] = envVar
			}

			fileVars := make([]models.FileVar, len(containerOverride.Files))
			for i, file := range containerOverride.Files {
				fileVar := models.FileVar{
					Key:       file.Key,
					MountPath: file.MountPath,
					Value:     file.Value,
				}

				// Handle ValueFrom for secret references
				if file.ValueFrom != nil && file.ValueFrom.SecretRef != nil {
					fileVar.ValueFrom = &models.EnvVarValueFrom{
						SecretRef: &models.SecretKeyRef{
							Name: file.ValueFrom.SecretRef.Name,
							Key:  file.ValueFrom.SecretRef.Key,
						},
					}
				}

				fileVars[i] = fileVar
			}

			containers[containerName] = models.ContainerOverride{
				Env:   envVars,
				Files: fileVars,
			}
		}

		response.WorkloadOverrides = &models.WorkloadOverrides{
			Containers: containers,
		}
	}

	return response
}

func (s *ComponentService) determineReleaseBindingStatus(binding *openchoreov1alpha1.ReleaseBinding) string {
	if len(binding.Status.Conditions) == 0 {
		return statusNotReady
	}

	generation := binding.ObjectMeta.Generation

	// Collect all conditions for the current generation
	var conditionsForGeneration []metav1.Condition
	for i := range binding.Status.Conditions {
		if binding.Status.Conditions[i].ObservedGeneration == generation {
			conditionsForGeneration = append(conditionsForGeneration, binding.Status.Conditions[i])
		}
	}

	// Expected conditions: ReleaseSynced, ResourcesReady, Ready
	// If there are less than 3 conditions for the current generation, it's still in progress
	if len(conditionsForGeneration) < 3 {
		return statusNotReady
	}

	// Check if any condition has Status == False with ResourcesDegraded reason
	for i := range conditionsForGeneration {
		if conditionsForGeneration[i].Status == metav1.ConditionFalse && conditionsForGeneration[i].Reason == string(releasebinding.ReasonResourcesDegraded) {
			return statusFailed
		}
	}

	// Check if any condition has Status == False with ResourcesProgressing reason
	for i := range conditionsForGeneration {
		if conditionsForGeneration[i].Status == metav1.ConditionFalse && conditionsForGeneration[i].Reason == string(releasebinding.ReasonResourcesProgressing) {
			return statusNotReady
		}
	}

	// If all three conditions are present and none are degraded, it's ready
	return statusReady
}

// ListReleaseBindings lists all release bindings for a specific component
// If environments is provided, only returns bindings for those environments
func (s *ComponentService) ListReleaseBindings(ctx context.Context, orgName, projectName, componentName string, environments []string) ([]*models.ReleaseBindingResponse, error) {
	s.logger.Debug("Listing release bindings", "org", orgName, "project", projectName, "component", componentName, "environments", environments)

	_, err := s.projectService.getProject(ctx, orgName, projectName)
	if err != nil {
		if errors.Is(err, ErrProjectNotFound) {
			return nil, ErrProjectNotFound
		}
		return nil, fmt.Errorf("failed to verify project: %w", err)
	}

	componentKey := client.ObjectKey{
		Namespace: orgName,
		Name:      componentName,
	}
	var component openchoreov1alpha1.Component
	if err := s.k8sClient.Get(ctx, componentKey, &component); err != nil {
		if client.IgnoreNotFound(err) == nil {
			s.logger.Warn("Component not found", "org", orgName, "project", projectName, "component", componentName)
			return nil, ErrComponentNotFound
		}
		s.logger.Error("Failed to get component", "error", err)
		return nil, fmt.Errorf("failed to get component: %w", err)
	}

	if component.Spec.Owner.ProjectName != projectName {
		s.logger.Warn("Component does not belong to project", "org", orgName, "project", projectName, "component", componentName)
		return nil, ErrComponentNotFound
	}

	var bindingList openchoreov1alpha1.ReleaseBindingList
	listOpts := []client.ListOption{
		client.InNamespace(orgName),
	}

	if err := s.k8sClient.List(ctx, &bindingList, listOpts...); err != nil {
		s.logger.Error("Failed to list release bindings", "error", err)
		return nil, fmt.Errorf("failed to list release bindings: %w", err)
	}

	bindings := make([]*models.ReleaseBindingResponse, 0, len(bindingList.Items))
	for i := range bindingList.Items {
		if bindingList.Items[i].Spec.Owner.ComponentName != componentName || bindingList.Items[i].Spec.Owner.ProjectName != projectName {
			continue
		}
		binding := &bindingList.Items[i]

		if len(environments) > 0 {
			matchesEnv := false
			for _, env := range environments {
				if binding.Spec.Environment == env {
					matchesEnv = true
					break
				}
			}
			if !matchesEnv {
				continue
			}
		}

		bindings = append(bindings, s.toReleaseBindingResponse(binding, orgName, projectName, componentName))
	}

	s.logger.Debug("Listed release bindings", "org", orgName, "project", projectName, "component", componentName, "count", len(bindings))
	return bindings, nil
}

// DeployRelease deploys a component release to the lowest environment in the deployment pipeline
func (s *ComponentService) DeployRelease(ctx context.Context, orgName, projectName, componentName string, req *models.DeployReleaseRequest) (*models.ReleaseBindingResponse, error) {
	s.logger.Debug("Deploying release", "org", orgName, "project", projectName, "component", componentName, "release", req.ReleaseName)

	// Authorization check
	if err := checkAuthorization(ctx, s.logger, s.authzPDP, SystemActionDeployComponent, ResourceTypeComponent, componentName,
		authz.ResourceHierarchy{Organization: orgName, Project: projectName, Component: componentName}); err != nil {
		return nil, err
	}

	project, err := s.projectService.getProject(ctx, orgName, projectName)
	if err != nil {
		if errors.Is(err, ErrProjectNotFound) {
			return nil, ErrProjectNotFound
		}
		return nil, fmt.Errorf("failed to verify project: %w", err)
	}

	pipelineName := project.DeploymentPipeline
	if pipelineName == "" {
		s.logger.Warn("Project has no deployment pipeline", "org", orgName, "project", projectName)
		return nil, fmt.Errorf("project has no deployment pipeline configured")
	}

	pipelineKey := client.ObjectKey{
		Namespace: orgName,
		Name:      pipelineName,
	}
	var pipeline openchoreov1alpha1.DeploymentPipeline
	if err := s.k8sClient.Get(ctx, pipelineKey, &pipeline); err != nil {
		s.logger.Error("Failed to get deployment pipeline", "error", err, "pipeline", pipelineName)
		return nil, fmt.Errorf("failed to get deployment pipeline: %w", err)
	}

	// Find the lowest environment (source environment with no incoming paths)
	lowestEnv := s.findLowestEnvironment(pipeline.Spec.PromotionPaths)
	if lowestEnv == "" {
		s.logger.Warn("No lowest environment found in deployment pipeline", "pipeline", pipelineName)
		return nil, fmt.Errorf("no lowest environment found in deployment pipeline")
	}

	s.logger.Debug("Found lowest environment", "environment", lowestEnv)

	// Verify component exists
	componentKey := client.ObjectKey{
		Namespace: orgName,
		Name:      componentName,
	}
	var component openchoreov1alpha1.Component
	if err := s.k8sClient.Get(ctx, componentKey, &component); err != nil {
		if client.IgnoreNotFound(err) == nil {
			s.logger.Warn("Component not found", "org", orgName, "project", projectName, "component", componentName)
			return nil, ErrComponentNotFound
		}
		s.logger.Error("Failed to get component", "error", err)
		return nil, fmt.Errorf("failed to get component: %w", err)
	}

	if component.Spec.Owner.ProjectName != projectName {
		s.logger.Warn("Component does not belong to project", "org", orgName, "project", projectName, "component", componentName)
		return nil, ErrComponentNotFound
	}

	releaseKey := client.ObjectKey{
		Namespace: orgName,
		Name:      req.ReleaseName,
	}
	var release openchoreov1alpha1.ComponentRelease
	if err := s.k8sClient.Get(ctx, releaseKey, &release); err != nil {
		if client.IgnoreNotFound(err) == nil {
			s.logger.Warn("Component release not found", "org", orgName, "release", req.ReleaseName)
			return nil, ErrComponentReleaseNotFound
		}
		s.logger.Error("Failed to get component release", "error", err)
		return nil, fmt.Errorf("failed to get component release: %w", err)
	}

	if release.Spec.Owner.ComponentName != componentName {
		s.logger.Warn("Release does not belong to component", "component", componentName, "release", req.ReleaseName)
		return nil, ErrComponentReleaseNotFound
	}

	bindingName := fmt.Sprintf("%s-%s", componentName, lowestEnv)
	bindingKey := client.ObjectKey{
		Namespace: orgName,
		Name:      bindingName,
	}

	var binding openchoreov1alpha1.ReleaseBinding
	bindingExists := true
	if err := s.k8sClient.Get(ctx, bindingKey, &binding); err != nil {
		if client.IgnoreNotFound(err) == nil {
			bindingExists = false
		} else {
			s.logger.Error("Failed to get release binding", "error", err)
			return nil, fmt.Errorf("failed to get release binding: %w", err)
		}
	}

	if bindingExists {
		s.logger.Debug("Updating existing release binding", "binding", bindingName)
		binding.Spec.ReleaseName = req.ReleaseName
		if err := s.k8sClient.Update(ctx, &binding); err != nil {
			s.logger.Error("Failed to update release binding", "error", err)
			return nil, fmt.Errorf("failed to update release binding: %w", err)
		}
	} else {
		s.logger.Debug("Creating new release binding", "binding", bindingName)
		binding = openchoreov1alpha1.ReleaseBinding{
			ObjectMeta: metav1.ObjectMeta{
				Name:      bindingName,
				Namespace: orgName,
				Labels: map[string]string{
					labels.LabelKeyProjectName:   projectName,
					labels.LabelKeyComponentName: componentName,
				},
			},
			Spec: openchoreov1alpha1.ReleaseBindingSpec{
				Owner: openchoreov1alpha1.ReleaseBindingOwner{
					ProjectName:   projectName,
					ComponentName: componentName,
				},
				Environment: lowestEnv,
				ReleaseName: req.ReleaseName,
			},
		}
		if err := s.k8sClient.Create(ctx, &binding); err != nil {
			s.logger.Error("Failed to create release binding", "error", err)
			return nil, fmt.Errorf("failed to create release binding: %w", err)
		}
	}

	s.logger.Debug("Release deployed successfully", "org", orgName, "project", projectName, "component", componentName, "release", req.ReleaseName, "environment", lowestEnv)
	return s.toReleaseBindingResponse(&binding, orgName, projectName, componentName), nil
}

// findLowestEnvironment finds the lowest environment in the deployment pipeline
// The lowest environment is one that is not a target in any promotion path
func (s *ComponentService) findLowestEnvironment(promotionPaths []openchoreov1alpha1.PromotionPath) string {
	if len(promotionPaths) == 0 {
		return ""
	}

	// Collect all target environments
	targets := make(map[string]bool)
	for _, path := range promotionPaths {
		for _, target := range path.TargetEnvironmentRefs {
			targets[target.Name] = true
		}
	}

	// Find a source environment that is not a target
	for _, path := range promotionPaths {
		if !targets[path.SourceEnvironmentRef] {
			return path.SourceEnvironmentRef
		}
	}

	// If all sources are targets (circular), return the first source
	if len(promotionPaths) > 0 {
		return promotionPaths[0].SourceEnvironmentRef
	}

	return ""
}

// CreateComponent creates a new component in the given project
func (s *ComponentService) CreateComponent(ctx context.Context, orgName, projectName string, req *models.CreateComponentRequest) (*models.ComponentResponse, error) {
	s.logger.Debug("Creating component", "org", orgName, "project", projectName, "component", req.Name)

	// Sanitize input
	req.Sanitize()

	// Authorization check
	if err := checkAuthorization(ctx, s.logger, s.authzPDP, SystemActionCreateComponent, ResourceTypeComponent, req.Name,
		authz.ResourceHierarchy{Organization: orgName, Project: projectName, Component: req.Name}); err != nil {
		return nil, err
	}

	// Verify project exists
	_, err := s.projectService.getProject(ctx, orgName, projectName)
	if err != nil {
		if errors.Is(err, ErrProjectNotFound) {
			s.logger.Warn("Project not found", "org", orgName, "project", projectName)
			return nil, ErrProjectNotFound
		}
		return nil, fmt.Errorf("failed to verify project: %w", err)
	}

	// Check if component already exists
	exists, err := s.componentExists(ctx, orgName, projectName, req.Name)
	if err != nil {
		s.logger.Error("Failed to check component existence", "error", err)
		return nil, fmt.Errorf("failed to check component existence: %w", err)
	}
	if exists {
		s.logger.Warn("Component already exists", "org", orgName, "project", projectName, "component", req.Name)
		return nil, ErrComponentAlreadyExists
	}

	// Create the component and related resources
	component, err := s.createComponentResources(ctx, orgName, projectName, req)
	if err != nil {
		s.logger.Error("Failed to create component resources", "error", err)
		return nil, fmt.Errorf("failed to create component: %w", err)
	}

	s.logger.Debug("Component created successfully", "org", orgName, "project", projectName, "component", req.Name)

	// Return the created component
	return &models.ComponentResponse{
		UID:         string(component.UID),
		Name:        component.Name,
		DisplayName: req.DisplayName,
		Description: req.Description,
		Type:        req.Type,
		ProjectName: projectName,
		OrgName:     orgName,
		CreatedAt:   component.CreationTimestamp.Time,
		Status:      "Created",
	}, nil
}

// ListComponents lists all components in the given project
func (s *ComponentService) ListComponents(ctx context.Context, orgName, projectName string) ([]*models.ComponentResponse, error) {
	s.logger.Debug("Listing components", "org", orgName, "project", projectName)

	// Verify project exists
	_, err := s.projectService.getProject(ctx, orgName, projectName)
	if err != nil {
		if errors.Is(err, ErrProjectNotFound) {
			return nil, ErrProjectNotFound
		}
		return nil, fmt.Errorf("failed to verify project: %w", err)
	}

	var componentList openchoreov1alpha1.ComponentList
	listOpts := []client.ListOption{
		client.InNamespace(orgName),
	}

	if err := s.k8sClient.List(ctx, &componentList, listOpts...); err != nil {
		s.logger.Error("Failed to list components", "error", err)
		return nil, fmt.Errorf("failed to list components: %w", err)
	}

	components := make([]*models.ComponentResponse, 0, len(componentList.Items))
	for _, item := range componentList.Items {
		// Only include components that belong to the specified project
		if item.Spec.Owner.ProjectName == projectName {
			// Authorization check for each component
			if err := checkAuthorization(ctx, s.logger, s.authzPDP, SystemActionViewComponent, ResourceTypeComponent, item.Name,
				authz.ResourceHierarchy{Organization: orgName, Project: projectName, Component: item.Name}); err != nil {
				if errors.Is(err, ErrForbidden) {
					// Skip unauthorized components
					s.logger.Debug("Skipping unauthorized component", "org", orgName, "project", projectName, "component", item.Name)
					continue
				}
				// system failures, return the error
				return nil, err
			}
			components = append(components, s.toComponentResponse(&item, make(map[string]interface{}), false))
		}
	}

	s.logger.Debug("Listed components", "org", orgName, "project", projectName, "count", len(components))
	return components, nil
}

// GetComponent retrieves a specific component
func (s *ComponentService) GetComponent(ctx context.Context, orgName, projectName, componentName string, additionalResources []string) (*models.ComponentResponse, error) {
	s.logger.Debug("Getting component", "org", orgName, "project", projectName, "component", componentName)

	// Authorization check
	if err := checkAuthorization(ctx, s.logger, s.authzPDP, SystemActionViewComponent, ResourceTypeComponent, componentName,
		authz.ResourceHierarchy{Organization: orgName, Project: projectName, Component: componentName}); err != nil {
		return nil, err
	}

	// Verify project exists
	_, err := s.projectService.getProject(ctx, orgName, projectName)
	if err != nil {
		if errors.Is(err, ErrProjectNotFound) {
			return nil, ErrProjectNotFound
		}
		return nil, fmt.Errorf("failed to verify project: %w", err)
	}

	component := &openchoreov1alpha1.Component{}
	key := client.ObjectKey{
		Name:      componentName,
		Namespace: orgName,
	}

	if err := s.k8sClient.Get(ctx, key, component); err != nil {
		if client.IgnoreNotFound(err) == nil {
			s.logger.Warn("Component not found", "org", orgName, "project", projectName, "component", componentName)
			return nil, ErrComponentNotFound
		}
		s.logger.Error("Failed to get component", "error", err)
		return nil, fmt.Errorf("failed to get component: %w", err)
	}

	// Get Workload and Type optionally
	typeSpecs := make(map[string]interface{})
	validResourceTypes := map[string]bool{"type": true, "workload": true}

	for _, resourceType := range additionalResources {
		if !validResourceTypes[resourceType] {
			s.logger.Warn("Invalid resource type requested", "resourceType", resourceType, "component", componentName)
			continue
		}

		var fetcherKey string
		switch resourceType {
		case "type":
			fetcherKey = string(component.Spec.Type)
		case "workload":
			fetcherKey = "Workload"
		default:
			s.logger.Warn("Unknown resource type requested", "resourceType", resourceType, "component", componentName)
			continue
		}

		fetcher, exists := s.specFetcherRegistry.GetFetcher(fetcherKey)
		if !exists {
			s.logger.Warn("No fetcher registered for resource type", "fetcherKey", fetcherKey, "component", componentName)
			continue
		}

		spec, err := fetcher.FetchSpec(ctx, s.k8sClient, orgName, componentName)
		if err != nil {
			if client.IgnoreNotFound(err) == nil {
				s.logger.Warn(
					"Resource not found for fetcher",
					"fetcherKey", fetcherKey,
					"org", orgName,
					"project", projectName,
					"component", componentName,
				)
			} else {
				s.logger.Error(
					"Failed to fetch spec for resource type",
					"fetcherKey", fetcherKey,
					"org", orgName,
					"project", projectName,
					"component", componentName,
					"error", err,
				)
			}
			continue
		}
		typeSpecs[resourceType] = spec
	}

	// Verify that the component belongs to the specified project
	if component.Spec.Owner.ProjectName != projectName {
		s.logger.Warn("Component belongs to different project", "org", orgName, "expected_project", projectName, "actual_project", component.Spec.Owner.ProjectName, "component", componentName)
		return nil, ErrComponentNotFound
	}

	return s.toComponentResponse(component, typeSpecs, true), nil
}

// PatchComponent patches a Component with the provided updates
func (s *ComponentService) PatchComponent(ctx context.Context, orgName, projectName, componentName string,
	req *models.PatchComponentRequest) (*models.ComponentResponse, error) {
	s.logger.Debug("Patching component", "org", orgName, "project", projectName, "component", componentName)

	// Authorization check
	if err := checkAuthorization(ctx, s.logger, s.authzPDP, SystemActionUpdateComponent, ResourceTypeComponent, componentName,
		authz.ResourceHierarchy{Organization: orgName, Project: projectName, Component: componentName}); err != nil {
		return nil, err
	}

	componentKey := client.ObjectKey{
		Namespace: orgName,
		Name:      componentName,
	}
	var component openchoreov1alpha1.Component
	if err := s.k8sClient.Get(ctx, componentKey, &component); err != nil {
		if client.IgnoreNotFound(err) == nil {
			s.logger.Warn("Component not found", "org", orgName, "project", projectName, "component", componentName)
			return nil, ErrComponentNotFound
		}
		s.logger.Error("Failed to get component", "error", err)
		return nil, fmt.Errorf("failed to get component: %w", err)
	}

	// Verify that the component belongs to the specified project
	if component.Spec.Owner.ProjectName != projectName {
		s.logger.Warn("Component belongs to different project", "org", orgName, "expected_project", projectName, "actual_project", component.Spec.Owner.ProjectName, "component", componentName)
		return nil, ErrComponentNotFound
	}

	patchBase := component.DeepCopy()

	s.applyComponentPatch(&component.Spec, req)

	// Only patch if there are actual changes
	if !reflect.DeepEqual(patchBase.Spec, component.Spec) {
		patch := client.MergeFrom(patchBase)
		if err := s.k8sClient.Patch(ctx, &component, patch); err != nil {
			s.logger.Error("Failed to patch component", "error", err)
			return nil, fmt.Errorf("failed to patch component: %w", err)
		}
		s.logger.Debug("Component patched successfully", "org", orgName, "project", projectName, "component", componentName)
	} else {
		s.logger.Debug("No changes detected, returning existing component", "org", orgName, "project", projectName, "component", componentName)
	}

	return s.toComponentResponse(&component, nil, true), nil
}

// applyComponentPatch applies non-nil fields from PatchComponentRequest to ComponentSpec using reflection
// This automatically handles all pointer fields in the request struct without explicit if checks
// Field names must match exactly between PatchComponentRequest and ComponentSpec
// Example: req.AutoDeploy (pointer) maps to spec.AutoDeploy (value) by matching field name "AutoDeploy"
func (s *ComponentService) applyComponentPatch(spec *openchoreov1alpha1.ComponentSpec, req *models.PatchComponentRequest) {
	reqValue := reflect.ValueOf(req).Elem()
	specValue := reflect.ValueOf(spec).Elem()
	reqType := reqValue.Type()

	for i := 0; i < reqValue.NumField(); i++ {
		reqField := reqValue.Field(i)
		fieldName := reqType.Field(i).Name

		// Skip if the field is not a pointer or is nil
		if reqField.Kind() != reflect.Ptr || reqField.IsNil() {
			continue
		}

		// Find the corresponding field in spec
		specField := specValue.FieldByName(fieldName)
		if !specField.IsValid() || !specField.CanSet() {
			s.logger.Warn("Field not found or cannot be set in ComponentSpec", "field", fieldName)
			continue
		}

		// Set the spec field to the dereferenced request value
		specField.Set(reqField.Elem())
		s.logger.Debug("Patched field", "field", fieldName, "value", reqField.Elem().Interface())
	}
}

// componentExists checks if a component already exists by name and namespace and belongs to the specified project
func (s *ComponentService) componentExists(ctx context.Context, orgName, projectName, componentName string) (bool, error) {
	component := &openchoreov1alpha1.Component{}
	key := client.ObjectKey{
		Name:      componentName,
		Namespace: orgName,
	}

	err := s.k8sClient.Get(ctx, key, component)
	if err != nil {
		if client.IgnoreNotFound(err) == nil {
			return false, nil // Not found, so doesn't exist
		}
		return false, fmt.Errorf("failed to check component existence: %w", err) // Some other error
	}

	// Verify that the component belongs to the specified project
	if component.Spec.Owner.ProjectName != projectName {
		return false, nil // Component exists but belongs to a different project
	}

	return true, nil // Found and belongs to the correct project
}

// createComponentResources creates the component and related Kubernetes resources
func (s *ComponentService) createComponentResources(ctx context.Context, orgName, projectName string, req *models.CreateComponentRequest) (*openchoreov1alpha1.Component, error) {
	displayName := req.DisplayName
	if displayName == "" {
		displayName = req.Name
	}

	annotations := map[string]string{
		controller.AnnotationKeyDisplayName: displayName,
		controller.AnnotationKeyDescription: req.Description,
	}

	componentSpec := openchoreov1alpha1.ComponentSpec{
		Owner: openchoreov1alpha1.ComponentOwner{
			ProjectName: projectName,
		},
	}

	if req.ComponentType != "" {
		// New format: {workloadType}/{componentTypeName} (e.g., "deployment/web-app")
		componentSpec.ComponentType = req.ComponentType
	} else if req.Type != "" {
		// Legacy format: "Service", "WebApplication", etc.
		componentSpec.Type = openchoreov1alpha1.DefinedComponentType(req.Type)
	}

	if req.AutoDeploy != nil {
		componentSpec.AutoDeploy = *req.AutoDeploy
	}

	if req.Parameters != nil {
		componentSpec.Parameters = req.Parameters
	}

	if len(req.Traits) > 0 {
		componentSpec.Traits = make([]openchoreov1alpha1.ComponentTrait, len(req.Traits))
		for i, trait := range req.Traits {
			componentSpec.Traits[i] = openchoreov1alpha1.ComponentTrait{
				Name:         trait.Name,
				InstanceName: trait.InstanceName,
				Parameters:   trait.Parameters,
			}
		}
	}

	componentCR := &openchoreov1alpha1.Component{
		TypeMeta: metav1.TypeMeta{
			Kind:       "Component",
			APIVersion: "openchoreo.dev/v1alpha1",
		},
		ObjectMeta: metav1.ObjectMeta{
			Name:        req.Name,
			Namespace:   orgName,
			Annotations: annotations,
		},
		Spec: componentSpec,
	}

	// Set component workflow configuration if provided (new preferred way)
	if req.ComponentWorkflow != nil {
		workflowConfig := &openchoreov1alpha1.ComponentWorkflowRunConfig{
			Name: req.ComponentWorkflow.Name,
		}

		// Set system parameters if provided
		if req.ComponentWorkflow.SystemParameters != nil {
			workflowConfig.SystemParameters = openchoreov1alpha1.SystemParametersValues{
				Repository: openchoreov1alpha1.RepositoryValues{
					URL: req.ComponentWorkflow.SystemParameters.Repository.URL,
					Revision: openchoreov1alpha1.RepositoryRevisionValues{
						Branch: req.ComponentWorkflow.SystemParameters.Repository.Revision.Branch,
						Commit: req.ComponentWorkflow.SystemParameters.Repository.Revision.Commit,
					},
					AppPath: req.ComponentWorkflow.SystemParameters.Repository.AppPath,
				},
			}
		}

		// Set developer parameters if provided
		if req.ComponentWorkflow.Parameters != nil {
			workflowConfig.Parameters = req.ComponentWorkflow.Parameters
		}

		componentCR.Spec.Workflow = workflowConfig
	}

	if err := s.k8sClient.Create(ctx, componentCR); err != nil {
		return nil, fmt.Errorf("failed to create component CR: %w", err)
	}

	return componentCR, nil
}

// toComponentResponse converts a Component CR to a ComponentResponse
// includeWorkflow parameter controls whether to include workflow in the response
func (s *ComponentService) toComponentResponse(component *openchoreov1alpha1.Component, typeSpecs map[string]interface{}, includeWorkflow bool) *models.ComponentResponse {
	// Extract project name from the component owner
	projectName := component.Spec.Owner.ProjectName

	// Get status - Component doesn't have conditions yet, so default to Creating
	// This can be enhanced later when Component adds status conditions
	status := "Created"

	// Convert workflow configuration to API ComponentWorkflow format only if requested
	var componentWorkflow *models.ComponentWorkflow
	if includeWorkflow && component.Spec.Workflow != nil {
		componentWorkflow = &models.ComponentWorkflow{
			Name: component.Spec.Workflow.Name,
			SystemParameters: &models.ComponentWorkflowSystemParams{
				Repository: models.ComponentWorkflowRepository{
					URL: component.Spec.Workflow.SystemParameters.Repository.URL,
					Revision: models.ComponentWorkflowRepositoryRevision{
						Branch: component.Spec.Workflow.SystemParameters.Repository.Revision.Branch,
						Commit: component.Spec.Workflow.SystemParameters.Repository.Revision.Commit,
					},
					AppPath: component.Spec.Workflow.SystemParameters.Repository.AppPath,
				},
			},
			Parameters: component.Spec.Workflow.Parameters,
		}
	}

	componentType := component.Spec.ComponentType
	if componentType == "" && component.Spec.Type != "" {
		componentType = string(component.Spec.Type)
	}

	response := &models.ComponentResponse{
		UID:               string(component.UID),
		Name:              component.Name,
		DisplayName:       component.Annotations[controller.AnnotationKeyDisplayName],
		Description:       component.Annotations[controller.AnnotationKeyDescription],
		Type:              componentType,
		AutoDeploy:        component.Spec.AutoDeploy,
		ProjectName:       projectName,
		OrgName:           component.Namespace,
		CreatedAt:         component.CreationTimestamp.Time,
		Status:            status,
		ComponentWorkflow: componentWorkflow,
	}

	for _, v := range typeSpecs {
		switch spec := v.(type) {
		case *openchoreov1alpha1.WorkloadSpec:
			response.Workload = spec
		default:
			s.logger.Error("Unknown type in typeSpecs", "component", component.Name, "actualType", fmt.Sprintf("%T", v))
		}
	}

	return response
}

// GetComponentBindings retrieves bindings for a component in multiple environments
// If environments is empty, it will get all environments from the project's deployment pipeline
func (s *ComponentService) GetComponentBindings(ctx context.Context, orgName, projectName, componentName string, environments []string) ([]*models.BindingResponse, error) {
	s.logger.Debug("Getting component bindings", "org", orgName, "project", projectName, "component", componentName, "environments", environments)

	// First get the component to determine its type
	component, err := s.GetComponent(ctx, orgName, projectName, componentName, []string{})
	if err != nil {
		return nil, err
	}

	// If no environments specified, get all environments from the deployment pipeline
	if len(environments) == 0 {
		pipelineEnvironments, err := s.getEnvironmentsFromDeploymentPipeline(ctx, orgName, projectName)
		if err != nil {
			return nil, err
		}
		environments = pipelineEnvironments
		s.logger.Debug("Using environments from deployment pipeline", "environments", environments)
	}

	bindings := make([]*models.BindingResponse, 0, len(environments))
	for _, environment := range environments {
		binding, err := s.getComponentBinding(ctx, orgName, projectName, componentName, environment, component.Type)
		if err != nil {
			// If binding not found for an environment, skip it rather than failing the entire request
			if errors.Is(err, ErrBindingNotFound) {
				s.logger.Debug("Binding not found for environment", "environment", environment)
				continue
			}
			return nil, err
		}
		bindings = append(bindings, binding)
	}

	s.logger.Info("Bindings", "bindings", bindings)

	return bindings, nil
}

// GetComponentBinding retrieves the binding for a component in a specific environment
func (s *ComponentService) GetComponentBinding(ctx context.Context, orgName, projectName, componentName, environment string) (*models.BindingResponse, error) {
	s.logger.Debug("Getting component binding", "org", orgName, "project", projectName, "component", componentName, "environment", environment)

	// First get the component to determine its type
	component, err := s.GetComponent(ctx, orgName, projectName, componentName, []string{})
	if err != nil {
		return nil, err
	}

	return s.getComponentBinding(ctx, orgName, projectName, componentName, environment, component.Type)
}

// getComponentBinding retrieves the binding for a component in a specific environment
func (s *ComponentService) getComponentBinding(ctx context.Context, orgName, projectName, componentName, environment, componentType string) (*models.BindingResponse, error) {
	// Determine binding type based on component type - all legacy types removed
	return nil, fmt.Errorf("legacy component types no longer supported: %s", componentType)
}

// getEnvironmentsFromDeploymentPipeline extracts all environments from the project's deployment pipeline
func (s *ComponentService) getEnvironmentsFromDeploymentPipeline(ctx context.Context, orgName, projectName string) ([]string, error) {
	// Get the project to determine the deployment pipeline reference
	project, err := s.projectService.getProject(ctx, orgName, projectName)
	if err != nil {
		return nil, err
	}

	var pipelineName string
	if project.DeploymentPipeline != "" {
		pipelineName = project.DeploymentPipeline
	} else {
		pipelineName = defaultPipeline
	}

	// Get the deployment pipeline
	pipeline := &openchoreov1alpha1.DeploymentPipeline{}
	key := client.ObjectKey{
		Name:      pipelineName,
		Namespace: orgName,
	}

	if err := s.k8sClient.Get(ctx, key, pipeline); err != nil {
		if client.IgnoreNotFound(err) == nil {
			s.logger.Warn("Deployment pipeline not found", "org", orgName, "project", projectName, "pipeline", pipelineName)
			return nil, ErrDeploymentPipelineNotFound
		}
		return nil, fmt.Errorf("failed to get deployment pipeline: %w", err)
	}

	// Extract unique environments from promotion paths
	environmentSet := make(map[string]bool)
	for _, path := range pipeline.Spec.PromotionPaths {
		// Add source environment
		environmentSet[path.SourceEnvironmentRef] = true

		// Add target environments
		for _, target := range path.TargetEnvironmentRefs {
			environmentSet[target.Name] = true
		}
	}

	// Convert set to slice
	environments := make([]string, 0, len(environmentSet))
	for env := range environmentSet {
		environments = append(environments, env)
	}

	s.logger.Debug("Extracted environments from deployment pipeline", "pipeline", pipelineName, "environments", environments)
	return environments, nil
}

// PromoteComponent promotes a component from source environment to target environment
func (s *ComponentService) PromoteComponent(ctx context.Context, req *PromoteComponentPayload) (*models.ReleaseBindingResponse, error) {
	s.logger.Debug("Promoting component", "org", req.OrgName, "project", req.ProjectName, "component", req.ComponentName,
		"source", req.SourceEnvironment, "target", req.TargetEnvironment)

	// Authorization check (promote uses same permission as deploy)
	if err := checkAuthorization(ctx, s.logger, s.authzPDP, SystemActionDeployComponent, ResourceTypeComponent, req.ComponentName,
		authz.ResourceHierarchy{Organization: req.OrgName, Project: req.ProjectName, Component: req.ComponentName}); err != nil {
		return nil, err
	}

	if err := s.validatePromotionPath(ctx, req.OrgName, req.ProjectName, req.SourceEnvironment, req.TargetEnvironment); err != nil {
		return nil, err
	}

	sourceReleaseBinding, err := s.getReleaseBinding(ctx, req.OrgName, req.ProjectName, req.ComponentName, req.SourceEnvironment)
	if err != nil {
		return nil, fmt.Errorf("failed to get source release binding: %w", err)
	}

	if err := s.createOrUpdateReleaseBinding(ctx, req, sourceReleaseBinding); err != nil {
		return nil, fmt.Errorf("failed to create/update target release binding: %w", err)
	}

	targetReleaseBinding, err := s.getReleaseBinding(ctx, req.OrgName, req.ProjectName, req.ComponentName, req.TargetEnvironment)
	if err != nil {
		return nil, fmt.Errorf("failed to get release binding: %w", err)
	}

	return s.toReleaseBindingResponse(targetReleaseBinding, req.OrgName, req.ProjectName, req.ComponentName), nil
}

// validatePromotionPath validates that the promotion path is allowed by the deployment pipeline
func (s *ComponentService) validatePromotionPath(ctx context.Context, orgName, projectName, sourceEnv, targetEnv string) error {
	// Get the project to determine the deployment pipeline reference
	project, err := s.projectService.getProject(ctx, orgName, projectName)
	if err != nil {
		return err
	}

	var pipelineName string
	if project.DeploymentPipeline != "" {
		pipelineName = project.DeploymentPipeline
	} else {
		pipelineName = defaultPipeline
	}

	// Get the deployment pipeline
	pipeline := &openchoreov1alpha1.DeploymentPipeline{}
	key := client.ObjectKey{
		Name:      pipelineName,
		Namespace: orgName,
	}

	if err := s.k8sClient.Get(ctx, key, pipeline); err != nil {
		if client.IgnoreNotFound(err) == nil {
			return ErrDeploymentPipelineNotFound
		}
		return fmt.Errorf("failed to get deployment pipeline: %w", err)
	}

	s.logger.Info("Promotion paths", "promotionPaths", pipeline.Spec.PromotionPaths)

	// Check if the promotion path is valid
	for _, path := range pipeline.Spec.PromotionPaths {
		if path.SourceEnvironmentRef == sourceEnv {
			s.logger.Info("Source environment", "source", sourceEnv)
			for _, target := range path.TargetEnvironmentRefs {
				s.logger.Info("Target environment", "target", target.Name)
				if target.Name == targetEnv {
					s.logger.Info("Valid promotion path found", "source", sourceEnv, "target", targetEnv)
					s.logger.Debug("Valid promotion path found", "source", sourceEnv, "target", targetEnv)
					return nil
				}
			}
		}
	}

	s.logger.Warn("Invalid promotion path", "source", sourceEnv, "target", targetEnv, "pipeline", pipelineName)
	return ErrInvalidPromotionPath
}

// getReleaseBinding retrieves a ReleaseBinding for a component in a specific environment
func (s *ComponentService) getReleaseBinding(ctx context.Context, orgName, projectName, componentName, environment string) (*openchoreov1alpha1.ReleaseBinding, error) {
	// List all ReleaseBindings in the namespace
	bindingList := &openchoreov1alpha1.ReleaseBindingList{}
	listOpts := []client.ListOption{
		client.InNamespace(orgName),
	}

	if err := s.k8sClient.List(ctx, bindingList, listOpts...); err != nil {
		return nil, fmt.Errorf("failed to list release bindings: %w", err)
	}

	s.logger.Info("Release bindings", "releaseBindings", bindingList.Items)

	// Find the binding that matches the environment
	for i := range bindingList.Items {
		if bindingList.Items[i].Spec.Owner.ComponentName != componentName || bindingList.Items[i].Spec.Owner.ProjectName != projectName {
			continue
		}
		binding := &bindingList.Items[i]
		if binding.Spec.Environment == environment {
			return binding, nil
		}
	}

	return nil, ErrReleaseBindingNotFound
}

// createOrUpdateReleaseBinding creates or updates a ReleaseBinding in the target environment
func (s *ComponentService) createOrUpdateReleaseBinding(ctx context.Context, req *PromoteComponentPayload, sourceBinding *openchoreov1alpha1.ReleaseBinding) error {
	// Check if there's already a binding for this component in the target environment
	existingTargetBinding, err := s.getReleaseBinding(ctx, req.OrgName, req.ProjectName, req.ComponentName, req.TargetEnvironment)
	var targetBindingName string

	if err != nil && !errors.Is(err, ErrReleaseBindingNotFound) {
		return fmt.Errorf("failed to check existing target binding: %w", err)
	}

	if errors.Is(err, ErrReleaseBindingNotFound) {
		// No existing binding, generate new name
		targetBindingName = fmt.Sprintf("%s-%s", req.ComponentName, req.TargetEnvironment)
	} else {
		// Existing binding found, use its name
		targetBindingName = existingTargetBinding.Name
	}

	var targetBinding *openchoreov1alpha1.ReleaseBinding

	if existingTargetBinding == nil {
		targetBinding = &openchoreov1alpha1.ReleaseBinding{
			ObjectMeta: metav1.ObjectMeta{
				Name:      targetBindingName,
				Namespace: req.OrgName,
				Labels: map[string]string{
					labels.LabelKeyProjectName:   req.ProjectName,
					labels.LabelKeyComponentName: req.ComponentName,
				},
			},
			Spec: openchoreov1alpha1.ReleaseBindingSpec{
				Owner: openchoreov1alpha1.ReleaseBindingOwner{
					ProjectName:   req.ProjectName,
					ComponentName: req.ComponentName,
				},
				Environment: req.TargetEnvironment,
				ReleaseName: sourceBinding.Spec.ReleaseName,
			},
		}
	} else {
		targetBinding = existingTargetBinding
		targetBinding.Spec.ReleaseName = sourceBinding.Spec.ReleaseName
	}

	if existingTargetBinding == nil {
		// Create new binding
		if err := s.k8sClient.Create(ctx, targetBinding); err != nil {
			return fmt.Errorf("failed to create target release binding: %w", err)
		}
		s.logger.Debug("Created new ReleaseBinding", "name", targetBindingName, "namespace", req.OrgName, "environment", req.TargetEnvironment)
	} else {
		// Update existing binding
		if err := s.k8sClient.Update(ctx, targetBinding); err != nil {
			return fmt.Errorf("failed to update target release binding: %w", err)
		}
		s.logger.Debug("Updated existing ReleaseBinding", "name", targetBindingName, "namespace", req.OrgName, "environment", req.TargetEnvironment)
	}

	return nil
}

// UpdateComponentBinding updates a component binding
func (s *ComponentService) UpdateComponentBinding(ctx context.Context, orgName, projectName, componentName, bindingName string, req *models.UpdateBindingRequest) (*models.BindingResponse, error) {
	s.logger.Debug("Updating component binding", "org", orgName, "project", projectName, "component", componentName, "binding", bindingName)

	// Verify project exists
	_, err := s.projectService.getProject(ctx, orgName, projectName)
	if err != nil {
		if errors.Is(err, ErrProjectNotFound) {
			s.logger.Warn("Project not found", "org", orgName, "project", projectName)
			return nil, ErrProjectNotFound
		}
		return nil, fmt.Errorf("failed to verify project: %w", err)
	}

	// Verify component exists
	exists, err := s.componentExists(ctx, orgName, projectName, componentName)
	if err != nil {
		s.logger.Error("Failed to check component existence", "error", err)
		return nil, fmt.Errorf("failed to check component existence: %w", err)
	}
	if !exists {
		s.logger.Warn("Component not found", "org", orgName, "project", projectName, "component", componentName)
		return nil, ErrComponentNotFound
	}

	// Get the component type to determine which binding type to update
	component, err := s.GetComponent(ctx, orgName, projectName, componentName, []string{})
	if err != nil {
		s.logger.Error("Failed to get component", "error", err)
		return nil, fmt.Errorf("failed to get component: %w", err)
	}

	// Update the appropriate binding based on component type - legacy types removed
	return nil, fmt.Errorf("legacy component types no longer supported: %s", component.Type)
}

// ComponentObserverResponse represents the response for observer URL requests
type ComponentObserverResponse struct {
	ObserverURL string `json:"observerUrl,omitempty"`
	Message     string `json:"message,omitempty"`
}

// GetComponentObserverURL retrieves the observer URL for component runtime logs
// NOTE: This function is to be deprecated in favor of the environment service to get the observer URL
func (s *ComponentService) GetComponentObserverURL(ctx context.Context, orgName, projectName, componentName, environmentName string) (*ComponentObserverResponse, error) {
	s.logger.Debug("Getting component observer URL", "org", orgName, "project", projectName, "component", componentName, "environment", environmentName)

	// 1. Verify component exists in project
	_, err := s.GetComponent(ctx, orgName, projectName, componentName, []string{})
	if err != nil {
		return nil, err
	}

	// 2. Get the environment
	env := &openchoreov1alpha1.Environment{}
	envKey := client.ObjectKey{
		Name:      environmentName,
		Namespace: orgName,
	}

	if err := s.k8sClient.Get(ctx, envKey, env); err != nil {
		if client.IgnoreNotFound(err) == nil {
			s.logger.Warn("Environment not found", "org", orgName, "environment", environmentName)
			return nil, ErrEnvironmentNotFound
		}
		s.logger.Error("Failed to get environment", "error", err, "org", orgName, "environment", environmentName)
		return nil, fmt.Errorf("failed to get environment: %w", err)
	}

	// 3. Check if environment has a dataplane reference
	if env.Spec.DataPlaneRef == "" {
		s.logger.Error("Environment has no dataplane reference", "environment", environmentName)
		return nil, fmt.Errorf("environment %s has no dataplane reference", environmentName)
	}

	// 4. Get the DataPlane configuration for the environment
	dp := &openchoreov1alpha1.DataPlane{}
	dpKey := client.ObjectKey{
		Name:      env.Spec.DataPlaneRef,
		Namespace: orgName,
	}

	if err := s.k8sClient.Get(ctx, dpKey, dp); err != nil {
		if client.IgnoreNotFound(err) == nil {
			s.logger.Error("DataPlane not found", "org", orgName, "dataplane", env.Spec.DataPlaneRef)
			return nil, ErrDataPlaneNotFound
		}
		s.logger.Error("Failed to get dataplane", "error", err, "org", orgName, "dataplane", env.Spec.DataPlaneRef)
		return nil, fmt.Errorf("failed to get dataplane: %w", err)
	}

	// 5. Check if observer is configured via ObservabilityPlaneRef
	if dp.Spec.ObservabilityPlaneRef == "" {
		s.logger.Debug("ObservabilityPlaneRef not configured in dataplane", "dataplane", dp.Name)
		return &ComponentObserverResponse{
			Message: "observability-logs have not been configured",
		}, nil
	}

	// 6. Fetch the ObservabilityPlane to get the ObserverURL
	observabilityPlane := &openchoreov1alpha1.ObservabilityPlane{}
	opKey := client.ObjectKey{
		Name:      dp.Spec.ObservabilityPlaneRef,
		Namespace: dp.Namespace,
	}
	if err := s.k8sClient.Get(ctx, opKey, observabilityPlane); err != nil {
		if client.IgnoreNotFound(err) == nil {
			s.logger.Debug("ObservabilityPlane not found", "observabilityPlane", dp.Spec.ObservabilityPlaneRef)
			return &ComponentObserverResponse{
				Message: "observability-logs have not been configured",
			}, nil
		}
		s.logger.Error("Failed to get observability plane", "error", err, "observabilityPlane", dp.Spec.ObservabilityPlaneRef)
		return nil, fmt.Errorf("failed to get observability plane: %w", err)
	}

	if observabilityPlane.Spec.ObserverURL == "" {
		s.logger.Debug("ObserverURL not configured in observability plane", "observabilityPlane", observabilityPlane.Name)
		return &ComponentObserverResponse{
			Message: "observability-logs have not been configured",
		}, nil
	}

	// 7. Return observer URL
	return &ComponentObserverResponse{
		ObserverURL: observabilityPlane.Spec.ObserverURL,
	}, nil
}

// GetBuildObserverURL retrieves the observer URL for component build logs
func (s *ComponentService) GetBuildObserverURL(ctx context.Context, orgName, projectName, componentName string) (*ComponentObserverResponse, error) {
	s.logger.Debug("Getting build observer URL", "org", orgName, "project", projectName, "component", componentName)

	// 1. Verify component exists in project
	_, err := s.GetComponent(ctx, orgName, projectName, componentName, []string{})
	if err != nil {
		return nil, err
	}

	// 2. Get BuildPlane configuration for the organization
	var buildPlanes openchoreov1alpha1.BuildPlaneList
	err = s.k8sClient.List(ctx, &buildPlanes, client.InNamespace(orgName))
	if err != nil {
		s.logger.Error("Failed to list build planes", "error", err, "org", orgName)
		return nil, fmt.Errorf("failed to list build planes: %w", err)
	}

	// Check if any build planes exist
	if len(buildPlanes.Items) == 0 {
		s.logger.Error("No build planes found", "org", orgName)
		return nil, fmt.Errorf("no build planes found for organization: %s", orgName)
	}

	// Get the first build plane (0th index)
	buildPlane := &buildPlanes.Items[0]
	s.logger.Debug("Found build plane", "name", buildPlane.Name, "org", orgName)

	// 3. Check if observer is configured via ObservabilityPlaneRef
	if buildPlane.Spec.ObservabilityPlaneRef == "" {
		s.logger.Debug("ObservabilityPlaneRef not configured in build plane", "buildPlane", buildPlane.Name)
		return &ComponentObserverResponse{
			Message: "observability-logs have not been configured",
		}, nil
	}

	// 4. Fetch the ObservabilityPlane to get the ObserverURL
	observabilityPlane := &openchoreov1alpha1.ObservabilityPlane{}
	opKey := client.ObjectKey{
		Name:      buildPlane.Spec.ObservabilityPlaneRef,
		Namespace: buildPlane.Namespace,
	}
	if err := s.k8sClient.Get(ctx, opKey, observabilityPlane); err != nil {
		if client.IgnoreNotFound(err) == nil {
			s.logger.Debug("ObservabilityPlane not found", "observabilityPlane", buildPlane.Spec.ObservabilityPlaneRef)
			return &ComponentObserverResponse{
				Message: "observability-logs have not been configured",
			}, nil
		}
		s.logger.Error("Failed to get observability plane", "error", err, "observabilityPlane", buildPlane.Spec.ObservabilityPlaneRef)
		return nil, fmt.Errorf("failed to get observability plane: %w", err)
	}

	if observabilityPlane.Spec.ObserverURL == "" {
		s.logger.Debug("ObserverURL not configured in observability plane", "observabilityPlane", observabilityPlane.Name)
		return &ComponentObserverResponse{
			Message: "observability-logs have not been configured",
		}, nil
	}

	// 5. Return observer URL
	return &ComponentObserverResponse{
		ObserverURL: observabilityPlane.Spec.ObserverURL,
	}, nil
}

// GetComponentWorkloads retrieves workload data for a specific component
func (s *ComponentService) GetComponentWorkloads(ctx context.Context, orgName, projectName, componentName string) (interface{}, error) {
	s.logger.Debug("Getting component workloads", "org", orgName, "project", projectName, "component", componentName)

	// Verify project exists
	_, err := s.projectService.getProject(ctx, orgName, projectName)
	if err != nil {
		if errors.Is(err, ErrProjectNotFound) {
			return nil, ErrProjectNotFound
		}
		return nil, fmt.Errorf("failed to verify project: %w", err)
	}

	// Verify component exists and belongs to the project
	component := &openchoreov1alpha1.Component{}
	key := client.ObjectKey{
		Name:      componentName,
		Namespace: orgName,
	}

	if err := s.k8sClient.Get(ctx, key, component); err != nil {
		if client.IgnoreNotFound(err) == nil {
			s.logger.Warn("Component not found", "org", orgName, "project", projectName, "component", componentName)
			return nil, ErrComponentNotFound
		}
		s.logger.Error("Failed to get component", "error", err)
		return nil, fmt.Errorf("failed to get component: %w", err)
	}

	// Verify that the component belongs to the specified project
	if component.Spec.Owner.ProjectName != projectName {
		s.logger.Warn("Component belongs to different project", "org", orgName, "expected_project", projectName, "actual_project", component.Spec.Owner.ProjectName, "component", componentName)
		return nil, ErrComponentNotFound
	}

	// Use the WorkloadSpecFetcher to get workload data
	fetcher := &WorkloadSpecFetcher{}
	workloadSpec, err := fetcher.FetchSpec(ctx, s.k8sClient, orgName, componentName)
	if err != nil {
		if client.IgnoreNotFound(err) == nil {
			s.logger.Warn("Workload not found for component", "org", orgName, "project", projectName, "component", componentName)
			return nil, fmt.Errorf("workload not found for component: %s", componentName)
		}
		s.logger.Error("Failed to fetch workload spec", "error", err)
		return nil, fmt.Errorf("failed to fetch workload spec: %w", err)
	}

	return workloadSpec, nil
}

// CreateComponentWorkload creates or updates workload data for a specific component
func (s *ComponentService) CreateComponentWorkload(ctx context.Context, orgName, projectName, componentName string, workloadSpec *openchoreov1alpha1.WorkloadSpec) (*openchoreov1alpha1.WorkloadSpec, error) {
	s.logger.Debug("Creating/updating component workload", "org", orgName, "project", projectName, "component", componentName)

	// Verify project exists
	_, err := s.projectService.getProject(ctx, orgName, projectName)
	if err != nil {
		if errors.Is(err, ErrProjectNotFound) {
			return nil, ErrProjectNotFound
		}
		return nil, fmt.Errorf("failed to verify project: %w", err)
	}

	// Verify component exists and belongs to the project
	component := &openchoreov1alpha1.Component{}
	key := client.ObjectKey{
		Name:      componentName,
		Namespace: orgName,
	}

	if err := s.k8sClient.Get(ctx, key, component); err != nil {
		if client.IgnoreNotFound(err) == nil {
			s.logger.Warn("Component not found", "org", orgName, "project", projectName, "component", componentName)
			return nil, ErrComponentNotFound
		}
		s.logger.Error("Failed to get component", "error", err)
		return nil, fmt.Errorf("failed to get component: %w", err)
	}

	// Verify that the component belongs to the specified project
	if component.Spec.Owner.ProjectName != projectName {
		s.logger.Warn("Component belongs to different project", "org", orgName, "expected_project", projectName, "actual_project", component.Spec.Owner.ProjectName, "component", componentName)
		return nil, ErrComponentNotFound
	}

	// Check if workload already exists
	workloadList := &openchoreov1alpha1.WorkloadList{}
	if err := s.k8sClient.List(ctx, workloadList, client.InNamespace(orgName)); err != nil {
		return nil, fmt.Errorf("failed to list workloads: %w", err)
	}

	var existingWorkload *openchoreov1alpha1.Workload
	for i := range workloadList.Items {
		workload := &workloadList.Items[i]
		if workload.Spec.Owner.ComponentName == componentName {
			existingWorkload = workload
			break
		}
	}

	var workloadName string

	if existingWorkload != nil {
		// Update existing workload
		existingWorkload.Spec = *workloadSpec
		if err := s.k8sClient.Update(ctx, existingWorkload); err != nil {
			s.logger.Error("Failed to update workload", "error", err)
			return nil, fmt.Errorf("failed to update workload: %w", err)
		}
		s.logger.Debug("Updated existing workload", "name", existingWorkload.Name, "namespace", orgName)
	} else {
		// Create new workload
		workloadName = componentName + "-workload"
		workload := &openchoreov1alpha1.Workload{
			ObjectMeta: metav1.ObjectMeta{
				Name:      workloadName,
				Namespace: orgName,
			},
			Spec: *workloadSpec,
		}

		// Ensure the workload has the correct owner
		workload.Spec.Owner = openchoreov1alpha1.WorkloadOwner{
			ProjectName:   projectName,
			ComponentName: componentName,
		}

		if err := s.k8sClient.Create(ctx, workload); err != nil {
			s.logger.Error("Failed to create workload", "error", err)
			return nil, fmt.Errorf("failed to create workload: %w", err)
		}
		s.logger.Debug("Created new workload", "name", workload.Name, "namespace", orgName)
	}

	// Create the appropriate type-specific resource based on component type if it doesn't exist
	if err := s.createTypeSpecificResource(); err != nil {
		s.logger.Error("Failed to create type-specific resource", "componentType", component.Spec.Type, "error", err)
		return nil, fmt.Errorf("failed to create type-specific resource: %w", err)
	}

	return workloadSpec, nil
}

// createTypeSpecificResource creates the appropriate resource - legacy component types removed
func (s *ComponentService) createTypeSpecificResource() error {
	// Legacy component types (Service, WebApplication, ScheduledTask) have been removed
	// This method is now a no-op stub for backward compatibility
	return nil
}

// UpdateComponentWorkflowSchema updates the workflow schema for a component
func (s *ComponentService) UpdateComponentWorkflowSchema(ctx context.Context, orgName, projectName, componentName string, req *models.UpdateComponentWorkflowSchemaRequest) (*models.ComponentResponse, error) {
	s.logger.Debug("Updating component workflow schema", "org", orgName, "project", projectName, "component", componentName)

	// Verify project exists
	_, err := s.projectService.getProject(ctx, orgName, projectName)
	if err != nil {
		if errors.Is(err, ErrProjectNotFound) {
			s.logger.Warn("Project not found", "org", orgName, "project", projectName)
			return nil, ErrProjectNotFound
		}
		return nil, fmt.Errorf("failed to verify project: %w", err)
	}

	// Get the component
	componentKey := client.ObjectKey{
		Name:      componentName,
		Namespace: orgName,
	}
	component := &openchoreov1alpha1.Component{}
	if err := s.k8sClient.Get(ctx, componentKey, component); err != nil {
		if client.IgnoreNotFound(err) == nil {
			s.logger.Warn("Component not found", "org", orgName, "project", projectName, "component", componentName)
			return nil, ErrComponentNotFound
		}
		s.logger.Error("Failed to get component", "error", err)
		return nil, fmt.Errorf("failed to get component: %w", err)
	}

	// Verify component belongs to the project
	if component.Spec.Owner.ProjectName != projectName {
		s.logger.Warn("Component belongs to different project", "org", orgName, "expected_project", projectName, "actual_project", component.Spec.Owner.ProjectName)
		return nil, ErrComponentNotFound
	}

	// Check if component has workflow configuration
	if component.Spec.Workflow == nil {
		s.logger.Warn("Component does not have workflow configuration", "org", orgName, "project", projectName, "component", componentName)
		return nil, fmt.Errorf("component does not have workflow configuration")
	}

	// Update system parameters if provided
	if req.SystemParameters != nil {
		component.Spec.Workflow.SystemParameters = openchoreov1alpha1.SystemParametersValues{
			Repository: openchoreov1alpha1.RepositoryValues{
				URL: req.SystemParameters.Repository.URL,
				Revision: openchoreov1alpha1.RepositoryRevisionValues{
					Branch: req.SystemParameters.Repository.Revision.Branch,
					Commit: req.SystemParameters.Repository.Revision.Commit,
				},
				AppPath: req.SystemParameters.Repository.AppPath,
			},
		}
	}

	// Update developer parameters if provided
	if req.Parameters != nil {
		// Validate the parameters against the ComponentWorkflow CRD
		if err := s.validateComponentWorkflowParameters(ctx, orgName, component.Spec.Workflow.Name, req.Parameters); err != nil {
			s.logger.Warn("Invalid workflow parameters", "error", err, "workflow", component.Spec.Workflow.Name)
			return nil, ErrWorkflowSchemaInvalid
		}
		component.Spec.Workflow.Parameters = req.Parameters
	}

	// Update the component in Kubernetes
	if err := s.k8sClient.Update(ctx, component); err != nil {
		s.logger.Error("Failed to update component", "error", err)
		return nil, fmt.Errorf("failed to update component: %w", err)
	}

	s.logger.Debug("Updated component workflow schema successfully", "org", orgName, "project", projectName, "component", componentName)

	// Return the updated component
	return s.GetComponent(ctx, orgName, projectName, componentName, []string{})
}

// validateComponentWorkflowParameters validates the provided parameters against the ComponentWorkflow CRD's parameter schema
func (s *ComponentService) validateComponentWorkflowParameters(ctx context.Context, orgName, workflowName string, providedParameters *runtime.RawExtension) error {
	// Fetch the ComponentWorkflow CR
	workflowKey := client.ObjectKey{
		Name:      workflowName,
		Namespace: orgName,
	}
	componentWorkflow := &openchoreov1alpha1.ComponentWorkflow{}
	if err := s.k8sClient.Get(ctx, workflowKey, componentWorkflow); err != nil {
		if client.IgnoreNotFound(err) == nil {
			s.logger.Warn("ComponentWorkflow not found", "org", orgName, "workflow", workflowName)
			return fmt.Errorf("component workflow %s not found", workflowName)
		}
		s.logger.Error("Failed to get component workflow", "error", err)
		return fmt.Errorf("failed to get component workflow: %w", err)
	}

	// If component workflow has no parameter schema defined, any parameters are valid
	if componentWorkflow.Spec.Schema.Parameters == nil {
		return nil
	}

	// If provided parameters are nil or empty, it's valid (defaults will be applied)
	if providedParameters == nil || len(providedParameters.Raw) == 0 {
		return nil
	}

	// Unmarshal the component workflow's parameter schema definition
	var parameterSchemaMap map[string]any
	if err := json.Unmarshal(componentWorkflow.Spec.Schema.Parameters.Raw, &parameterSchemaMap); err != nil {
		s.logger.Error("Failed to unmarshal component workflow parameter schema", "error", err)
		return fmt.Errorf("failed to parse component workflow parameter schema: %w", err)
	}

	// Unmarshal the provided parameter values
	var providedValues map[string]any
	if err := json.Unmarshal(providedParameters.Raw, &providedValues); err != nil {
		s.logger.Error("Failed to unmarshal provided parameters", "error", err)
		return fmt.Errorf("failed to parse provided parameters: %w", err)
	}

	// Build structural schema from component workflow parameter schema
	def := openchoreoschema.Definition{
		Schemas: []map[string]any{parameterSchemaMap},
	}

	structural, err := openchoreoschema.ToStructural(def)
	if err != nil {
		s.logger.Error("Failed to build structural schema", "error", err)
		return fmt.Errorf("failed to build component workflow parameter schema structure: %w", err)
	}

	// Validate the provided values against the structural schema
	if err := openchoreoschema.ValidateAgainstSchema(providedValues, structural); err != nil {
		return err
	}

	return nil
}

<<<<<<< HEAD
// extractRepoURLFromComponent extracts the repository URL from component workflow system parameters
func (s *ComponentService) extractRepoURLFromComponent(comp *openchoreov1alpha1.Component) (string, error) {
	if comp.Spec.Workflow == nil {
		return "", fmt.Errorf("component has no workflow configuration")
	}

	// Extract repository URL from system parameters
	repoURL := comp.Spec.Workflow.SystemParameters.Repository.URL
	if repoURL == "" {
		return "", fmt.Errorf("repository URL not found in workflow system parameters")
	}

	return repoURL, nil
=======
// ListComponentTraits returns all trait instances attached to a component
func (s *ComponentService) ListComponentTraits(ctx context.Context, orgName, projectName, componentName string) ([]*models.ComponentTraitResponse, error) {
	s.logger.Debug("Listing component traits", "org", orgName, "project", projectName, "component", componentName)

	// Authorization check
	if err := checkAuthorization(ctx, s.logger, s.authzPDP, SystemActionViewComponent, ResourceTypeComponent, componentName,
		authz.ResourceHierarchy{Organization: orgName, Project: projectName, Component: componentName}); err != nil {
		return nil, err
	}

	// Verify project exists
	_, err := s.projectService.getProject(ctx, orgName, projectName)
	if err != nil {
		if errors.Is(err, ErrProjectNotFound) {
			return nil, ErrProjectNotFound
		}
		return nil, fmt.Errorf("failed to verify project: %w", err)
	}

	// Get component
	componentKey := client.ObjectKey{
		Namespace: orgName,
		Name:      componentName,
	}
	var component openchoreov1alpha1.Component
	if err := s.k8sClient.Get(ctx, componentKey, &component); err != nil {
		if client.IgnoreNotFound(err) == nil {
			s.logger.Warn("Component not found", "org", orgName, "project", projectName, "component", componentName)
			return nil, ErrComponentNotFound
		}
		s.logger.Error("Failed to get component", "error", err)
		return nil, fmt.Errorf("failed to get component: %w", err)
	}

	// Verify component belongs to project
	if component.Spec.Owner.ProjectName != projectName {
		s.logger.Warn("Component belongs to different project", "org", orgName, "expected_project", projectName, "actual_project", component.Spec.Owner.ProjectName)
		return nil, ErrComponentNotFound
	}

	// Convert component traits to response format
	traits := make([]*models.ComponentTraitResponse, 0, len(component.Spec.Traits))
	for _, trait := range component.Spec.Traits {
		traitResponse := &models.ComponentTraitResponse{
			Name:         trait.Name,
			InstanceName: trait.InstanceName,
		}

		// Convert parameters from runtime.RawExtension to map
		if trait.Parameters != nil && trait.Parameters.Raw != nil {
			var params map[string]interface{}
			if err := json.Unmarshal(trait.Parameters.Raw, &params); err != nil {
				s.logger.Warn("Failed to unmarshal trait parameters", "trait", trait.Name, "instanceName", trait.InstanceName, "error", err)
				// Continue without parameters rather than failing
			} else {
				traitResponse.Parameters = params
			}
		}

		traits = append(traits, traitResponse)
	}

	s.logger.Debug("Listed component traits", "org", orgName, "project", projectName, "component", componentName, "count", len(traits))
	return traits, nil
}

// UpdateComponentTraits replaces all traits on a component
func (s *ComponentService) UpdateComponentTraits(ctx context.Context, orgName, projectName, componentName string, req *models.UpdateComponentTraitsRequest) ([]*models.ComponentTraitResponse, error) {
	s.logger.Debug("Updating component traits", "org", orgName, "project", projectName, "component", componentName)

	// Authorization check
	if err := checkAuthorization(ctx, s.logger, s.authzPDP, SystemActionUpdateComponent, ResourceTypeComponent, componentName,
		authz.ResourceHierarchy{Organization: orgName, Project: projectName, Component: componentName}); err != nil {
		return nil, err
	}

	// Verify project exists
	_, err := s.projectService.getProject(ctx, orgName, projectName)
	if err != nil {
		if errors.Is(err, ErrProjectNotFound) {
			return nil, ErrProjectNotFound
		}
		return nil, fmt.Errorf("failed to verify project: %w", err)
	}

	// Get component
	componentKey := client.ObjectKey{
		Namespace: orgName,
		Name:      componentName,
	}
	var component openchoreov1alpha1.Component
	if err := s.k8sClient.Get(ctx, componentKey, &component); err != nil {
		if client.IgnoreNotFound(err) == nil {
			s.logger.Warn("Component not found", "org", orgName, "project", projectName, "component", componentName)
			return nil, ErrComponentNotFound
		}
		s.logger.Error("Failed to get component", "error", err)
		return nil, fmt.Errorf("failed to get component: %w", err)
	}

	// Verify component belongs to project
	if component.Spec.Owner.ProjectName != projectName {
		s.logger.Warn("Component belongs to different project", "org", orgName, "expected_project", projectName, "actual_project", component.Spec.Owner.ProjectName)
		return nil, ErrComponentNotFound
	}

	// Validate that all referenced traits exist in the organization
	for _, traitReq := range req.Traits {
		traitKey := client.ObjectKey{
			Namespace: orgName,
			Name:      traitReq.Name,
		}
		var trait openchoreov1alpha1.Trait
		if err := s.k8sClient.Get(ctx, traitKey, &trait); err != nil {
			if client.IgnoreNotFound(err) == nil {
				s.logger.Warn("Trait not found", "org", orgName, "trait", traitReq.Name)
				return nil, fmt.Errorf("%w: %s", ErrTraitNotFound, traitReq.Name)
			}
			s.logger.Error("Failed to get trait", "error", err)
			return nil, fmt.Errorf("failed to get trait %s: %w", traitReq.Name, err)
		}
	}

	// Convert request traits to component traits
	componentTraits := make([]openchoreov1alpha1.ComponentTrait, 0, len(req.Traits))
	for _, traitReq := range req.Traits {
		componentTrait := openchoreov1alpha1.ComponentTrait{
			Name:         traitReq.Name,
			InstanceName: traitReq.InstanceName,
		}

		// Convert parameters map to runtime.RawExtension
		if len(traitReq.Parameters) > 0 {
			paramsBytes, err := json.Marshal(traitReq.Parameters)
			if err != nil {
				s.logger.Error("Failed to marshal trait parameters", "trait", traitReq.Name, "error", err)
				return nil, fmt.Errorf("failed to marshal trait parameters for %s: %w", traitReq.Name, err)
			}
			componentTrait.Parameters = &runtime.RawExtension{Raw: paramsBytes}
		}

		componentTraits = append(componentTraits, componentTrait)
	}

	// Create a patch base
	patchBase := component.DeepCopy()

	// Update the traits
	component.Spec.Traits = componentTraits

	// Only patch if there are actual changes
	if !reflect.DeepEqual(patchBase.Spec.Traits, component.Spec.Traits) {
		patch := client.MergeFrom(patchBase)
		if err := s.k8sClient.Patch(ctx, &component, patch); err != nil {
			s.logger.Error("Failed to patch component traits", "error", err)
			return nil, fmt.Errorf("failed to patch component traits: %w", err)
		}
		s.logger.Debug("Component traits updated successfully", "org", orgName, "project", projectName, "component", componentName)
	} else {
		s.logger.Debug("No trait changes detected", "org", orgName, "project", projectName, "component", componentName)
	}

	// Return the updated traits
	return s.ListComponentTraits(ctx, orgName, projectName, componentName)
>>>>>>> ee479bc9
}<|MERGE_RESOLUTION|>--- conflicted
+++ resolved
@@ -2502,7 +2502,6 @@
 	return nil
 }
 
-<<<<<<< HEAD
 // extractRepoURLFromComponent extracts the repository URL from component workflow system parameters
 func (s *ComponentService) extractRepoURLFromComponent(comp *openchoreov1alpha1.Component) (string, error) {
 	if comp.Spec.Workflow == nil {
@@ -2516,7 +2515,8 @@
 	}
 
 	return repoURL, nil
-=======
+}
+
 // ListComponentTraits returns all trait instances attached to a component
 func (s *ComponentService) ListComponentTraits(ctx context.Context, orgName, projectName, componentName string) ([]*models.ComponentTraitResponse, error) {
 	s.logger.Debug("Listing component traits", "org", orgName, "project", projectName, "component", componentName)
@@ -2681,5 +2681,4 @@
 
 	// Return the updated traits
 	return s.ListComponentTraits(ctx, orgName, projectName, componentName)
->>>>>>> ee479bc9
 }