--- conflicted
+++ resolved
@@ -26,12 +26,9 @@
 	DeploymentPipelineService *DeploymentPipelineService
 	SchemaService             *SchemaService
 	SecretReferenceService    *SecretReferenceService
-<<<<<<< HEAD
 	GitHubWebhookService      *GitHubWebhookService
-=======
 	AuthzService              *AuthzService
 	ObservabilityPlaneService *ObservabilityPlaneService
->>>>>>> ee479bc9
 	k8sClient                 client.Client // Direct access to K8s client for apply operations
 }
 
@@ -99,12 +96,9 @@
 		DeploymentPipelineService: deploymentPipelineService,
 		SchemaService:             schemaService,
 		SecretReferenceService:    secretReferenceService,
-<<<<<<< HEAD
 		GitHubWebhookService:      githubWebhookService,
-=======
 		AuthzService:              authzService,
 		ObservabilityPlaneService: observabilityPlaneService,
->>>>>>> ee479bc9
 		k8sClient:                 k8sClient,
 	}
 }
