--- conflicted
+++ resolved
@@ -334,7 +334,6 @@
 	Version  string `json:"version,omitempty"`
 }
 
-<<<<<<< HEAD
 // WebhookStatus represents the webhook registration status
 type WebhookStatus struct {
 	Registered bool      `json:"registered"`
@@ -356,7 +355,8 @@
 	Message            string   `json:"message"`
 	AffectedComponents []string `json:"affectedComponents,omitempty"`
 	TriggeredBuilds    int      `json:"triggeredBuilds"`
-=======
+}
+
 // ObservabilityPlaneResponse represents an observability plane in API responses
 type ObservabilityPlaneResponse struct {
 	Name        string    `json:"name"`
@@ -365,5 +365,4 @@
 	Description string    `json:"description,omitempty"`
 	CreatedAt   time.Time `json:"createdAt"`
 	Status      string    `json:"status,omitempty"`
->>>>>>> ee479bc9
 }