// Copyright 2025 The OpenChoreo Authors
// SPDX-License-Identifier: Apache-2.0

package api

import (
	openchoreov1alpha1 "github.com/openchoreo/openchoreo/api/v1alpha1"
)

// GetParams defines common parameters for listing resources
type GetParams struct {
	OutputFormat string
	Name         string
	Limit        int // Maximum number of resources to return (0 for all; default when omitted)
}

// GetProjectParams defines parameters for listing projects
type GetProjectParams struct {
	Organization string
	OutputFormat string
	Name         string
	Limit        int // Maximum number of resources to return (0 for all; default when omitted)
}

// GetComponentParams defines parameters for listing components
type GetComponentParams struct {
	Organization string
	Project      string
	OutputFormat string
	Name         string
<<<<<<< HEAD
	Interactive  bool // Add this field
	Limit        int  // Maximum number of resources to return (0 for all; default when omitted)
=======
>>>>>>> 666ed269
}

// CreateOrganizationParams defines parameters for creating organizations
type CreateOrganizationParams struct {
	Name        string
	DisplayName string
	Description string
}

// CreateProjectParams defines parameters for creating projects
type CreateProjectParams struct {
	Organization       string
	Name               string
	DisplayName        string
	Description        string
	DeploymentPipeline string
}

// CreateComponentParams contains parameters for component creation
type CreateComponentParams struct {
	Name             string
	DisplayName      string
	Type             openchoreov1alpha1.DefinedComponentType
	Organization     string
	Project          string
	Description      string
	GitRepositoryURL string
	Branch           string
	Path             string
	DockerContext    string
	DockerFile       string
	BuildpackName    string
	BuildpackVersion string
	BuildConfig      string
	Image            string
	Tag              string
	Port             int
	Endpoint         string
}

// ApplyParams defines parameters for applying configuration files
type ApplyParams struct {
	FilePath string
}

type DeleteParams struct {
	FilePath string
	Wait     bool
}

// LoginParams defines parameters for login
type LoginParams struct {
	KubeconfigPath string
	Kubecontext    string
}

type LogParams struct {
	Name            string
	Organization    string
	Project         string
	Component       string
	Build           string
	Type            string
	Environment     string
	Follow          bool
	TailLines       int64
	Deployment      string
	DeploymentTrack string
}

// CreateBuildParams contains parameters for build creation
type CreateBuildParams struct {
	// Basic metadata
	Name            string
	Organization    string
	Project         string
	Component       string
	DeploymentTrack string
	// Build configuration
	Docker    *openchoreov1alpha1.DockerConfiguration
	Buildpack *openchoreov1alpha1.BuildpackConfiguration
	// Build spec
	Branch    string
	Path      string
	Revision  string
	AutoBuild bool
}

// GetBuildParams defines parameters for listing builds
type GetBuildParams struct {
	Organization    string
	Project         string
	Component       string
	DeploymentTrack string
	OutputFormat    string
	Name            string
	Limit           int // Maximum number of resources to return (0 for all; default when omitted)
}

// CreateDeployableArtifactParams defines parameters for creating a deployable artifact
type CreateDeployableArtifactParams struct {
	Name            string
	Organization    string
	Project         string
	Component       string
	DeploymentTrack string
	DisplayName     string
	Description     string
}

// GetDeployableArtifactParams defines parameters for listing deployable artifacts
type GetDeployableArtifactParams struct {
	// Standard resource filters
	Organization string
	Project      string
	Component    string

	// Artifact-specific filters
	DeploymentTrack string
	Build           string
	DockerImage     string

	// Display options
	OutputFormat string
	Name         string

	// Optional filters
	GitRevision  string
	DisabledOnly bool
<<<<<<< HEAD
	Interactive  bool
	Limit        int // Maximum number of resources to return (0 for all; default when omitted)
=======
>>>>>>> 666ed269
}

// GetDeploymentParams defines parameters for listing deployments
type GetDeploymentParams struct {
	// Standard resource filters
	Organization string
	Project      string
	Component    string

	// Deployment specific filters
	Environment     string
	DeploymentTrack string
	ArtifactRef     string

	// Display options
	OutputFormat string
	Name         string
<<<<<<< HEAD
	Interactive  bool
	Limit        int // Maximum number of resources to return (0 for all; default when omitted)
=======
>>>>>>> 666ed269
}

// CreateDeploymentParams defines parameters for creating a deployment
type CreateDeploymentParams struct {
	Name               string
	Organization       string
	Project            string
	Component          string
	Environment        string
	DeploymentTrack    string
	DeployableArtifact string
}

// CreateDeploymentTrackParams defines parameters for creating a deployment track
type CreateDeploymentTrackParams struct {
	Name              string
	Organization      string
	Project           string
	Component         string
	DisplayName       string
	Description       string
	APIVersion        string
	AutoDeploy        bool
	BuildTemplateSpec *openchoreov1alpha1.BuildTemplateSpec
}

// GetDeploymentTrackParams defines parameters for listing deployment tracks
type GetDeploymentTrackParams struct {
	Organization string
	Project      string
	Component    string
	OutputFormat string
	Name         string
	Limit        int // Maximum number of resources to return (0 for all; default when omitted)
}

// CreateEnvironmentParams defines parameters for creating an environment
type CreateEnvironmentParams struct {
	Name         string
	Organization string
	DisplayName  string
	Description  string
	DataPlaneRef string
	IsProduction bool
	DNSPrefix    string
}

// GetEnvironmentParams defines parameters for listing environments
type GetEnvironmentParams struct {
	Organization string
	OutputFormat string
	Name         string
	Limit        int // Maximum number of resources to return (0 for all; default when omitted)
}

// CreateDataPlaneParams defines parameters for creating a data plane
type CreateDataPlaneParams struct {
	Name                    string
	Organization            string
	DisplayName             string
	Description             string
	KubernetesClusterName   string
	APIServerURL            string
	CACert                  string
	ClientCert              string
	ClientKey               string
	EnableCilium            bool
	EnableScaleToZero       bool
	GatewayType             string
	PublicVirtualHost       string
	OrganizationVirtualHost string
}

// GetDataPlaneParams defines parameters for listing data planes
type GetDataPlaneParams struct {
	Organization string
	OutputFormat string
	Name         string
	Limit        int // Maximum number of resources to return (0 for all; default when omitted)
}

// GetEndpointParams defines parameters for listing endpoints
type GetEndpointParams struct {
	Organization string
	Project      string
	Component    string
	Environment  string
	OutputFormat string
	Name         string
	Limit        int // Maximum number of resources to return (0 for all; default when omitted)
}

type SetContextParams struct {
	Name         string
	Organization string
	Project      string
	Component    string
	Environment  string
	DataPlane    string
}

type UseContextParams struct {
	Name string
}

type CreateDeploymentPipelineParams struct {
	Name             string
	DisplayName      string
	Description      string
	Organization     string
	PromotionPaths   []PromotionPathParams
	EnvironmentOrder []string // Ordered list of environment names for promotion path
}

type PromotionPathParams struct {
	SourceEnvironment  string
	TargetEnvironments []TargetEnvironmentParams
}

type TargetEnvironmentParams struct {
	Name                     string
	RequiresApproval         bool
	IsManualApprovalRequired bool
}

type GetDeploymentPipelineParams struct {
	Name         string
	Organization string
	OutputFormat string
	Limit        int // Maximum number of resources to return (0 for all; default when omitted)
}

type GetConfigurationGroupParams struct {
	Name         string
	Organization string
	OutputFormat string
	Limit        int // Maximum number of resources to return (0 for all; default when omitted)
}

// SetControlPlaneParams defines parameters for setting control plane configuration
type SetControlPlaneParams struct {
	Endpoint string
	Token    string
}

// CreateWorkloadParams defines parameters for creating a workload from a descriptor
type CreateWorkloadParams struct {
	FilePath         string
	OrganizationName string
	ProjectName      string
	ComponentName    string
	ImageURL         string
	OutputPath       string
}

// ScaffoldComponentParams defines parameters for scaffolding a component
type ScaffoldComponentParams struct {
	ComponentName string
	ComponentType string   // format: workloadType/componentTypeName
	Traits        []string // trait names
	WorkflowName  string
	Organization  string
	ProjectName   string
	OutputPath    string
	SkipComments  bool // skip structural comments and field descriptions
	SkipOptional  bool // skip optional fields without defaults
}<|MERGE_RESOLUTION|>--- conflicted
+++ resolved
@@ -28,11 +28,7 @@
 	Project      string
 	OutputFormat string
 	Name         string
-<<<<<<< HEAD
-	Interactive  bool // Add this field
-	Limit        int  // Maximum number of resources to return (0 for all; default when omitted)
-=======
->>>>>>> 666ed269
+	Limit        int // Maximum number of resources to return (0 for all; default when omitted)
 }
 
 // CreateOrganizationParams defines parameters for creating organizations
@@ -162,11 +158,7 @@
 	// Optional filters
 	GitRevision  string
 	DisabledOnly bool
-<<<<<<< HEAD
-	Interactive  bool
-	Limit        int // Maximum number of resources to return (0 for all; default when omitted)
-=======
->>>>>>> 666ed269
+	Limit        int // Maximum number of resources to return (0 for all; default when omitted)
 }
 
 // GetDeploymentParams defines parameters for listing deployments
@@ -184,11 +176,7 @@
 	// Display options
 	OutputFormat string
 	Name         string
-<<<<<<< HEAD
-	Interactive  bool
-	Limit        int // Maximum number of resources to return (0 for all; default when omitted)
-=======
->>>>>>> 666ed269
+	Limit        int // Maximum number of resources to return (0 for all; default when omitted)
 }
 
 // CreateDeploymentParams defines parameters for creating a deployment
