--- conflicted
+++ resolved
@@ -28,11 +28,8 @@
   - endpoints
   - environments
   - gitcommitrequests
-<<<<<<< HEAD
   - gitrepositorywebhooks
-=======
   - observabilityplanes
->>>>>>> ee479bc9
   - organizations
   - projects
   - releasebindings
@@ -80,11 +77,8 @@
   - endpoints/status
   - environments/status
   - gitcommitrequests/status
-<<<<<<< HEAD
   - gitrepositorywebhooks/status
-=======
   - observabilityplanes/status
->>>>>>> ee479bc9
   - organizations/status
   - projects/status
   - releasebindings/status
