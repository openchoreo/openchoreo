--- conflicted
+++ resolved
@@ -72,15 +72,9 @@
           value: {{ .Values.backstage.thunder.token | quote }}
         {{- end }}
         - name: OPENCHOREO_AUTH_AUTHORIZATION_URL
-<<<<<<< HEAD
-          value: {{ .Values.backstage.auth.authorizationUrl | default (printf "%s://%s%s/oauth2/authorize" (include "openchoreo.protocol" .) (include "openchoreo.thunderHost" .) (include "openchoreo.port" .)) }}
+          value: {{ .Values.security.oidc.authorizationUrl | default (printf "%s://%s%s/oauth2/authorize" (include "openchoreo.protocol" .) (include "openchoreo.thunderHost" .) (include "openchoreo.port" .)) }}
         - name: OPENCHOREO_AUTH_TOKEN_URL
-          value: {{ .Values.backstage.auth.tokenUrl | default (printf "%s/oauth2/token" (include "openchoreo.thunderInternalUrl" .)) }}
-=======
-          value: {{ .Values.security.oidc.authorizationUrl }}
-        - name: OPENCHOREO_AUTH_TOKEN_URL
-          value: {{ .Values.security.oidc.tokenUrl | default (printf "http://%s-asgardeo-thunder.%s.svc.cluster.local:%d/oauth2/token" (include "openchoreo-control-plane.fullname" .) .Release.Namespace (.Values.asgardeoThunder.service.port | int)) }}
->>>>>>> af73dc04
+          value: {{ .Values.security.oidc.tokenUrl | default (printf "%s/oauth2/token" (include "openchoreo.thunderInternalUrl" .)) }}
         {{- if .Values.asgardeoThunder.backstagePortal.enabled }}
         - name: OPENCHOREO_AUTH_CLIENT_ID
           value: {{ .Values.asgardeoThunder.backstagePortal.clientId | quote }}
