--- conflicted
+++ resolved
@@ -6,7 +6,7 @@
   namespace: {{ .Release.Namespace }}
   labels:
     {{- include "openchoreo-data-plane.componentLabels" (dict "context" . "component" "gateway") | nindent 4 }}
-  {{- if and .Values.gateway.tls.enabled .Values.gateway.tls.clusterIssuer }}
+  {{- if .Values.gateway.tls.clusterIssuer }}
   annotations:
     cert-manager.io/cluster-issuer: {{ .Values.gateway.tls.clusterIssuer }}
   {{- end }}
@@ -22,13 +22,7 @@
     - name: https
       protocol: HTTPS
       port: {{ .Values.gateway.httpsPort | default 443 }}
-<<<<<<< HEAD
-      {{- if .Values.gateway.tls.hostname }}
-      hostname: {{ .Values.gateway.tls.hostname | quote }}
-      {{- end }}
-=======
       hostname: {{ .Values.gateway.tls.hostname | default "*.openchoreoapis.localhost" | quote }}
->>>>>>> ff274ed0
       allowedRoutes:
         namespaces:
           from: All
@@ -36,10 +30,6 @@
         mode: Terminate
         certificateRefs:
           - kind: Secret
-<<<<<<< HEAD
             name: {{ .Values.gateway.tls.certName }}
-=======
-            name: openchoreo-gateway-tls
->>>>>>> ff274ed0
             namespace: {{ .Release.Namespace }}
 {{- end }}