#!/usr/bin/env bash

# Helper functions for OpenChoreo local installation

set -eo pipefail

# Color codes for output
RED='\033[0;31m'
GREEN='\033[0;32m'
YELLOW='\033[0;33m'
BLUE='\033[0;34m'
RESET='\033[0m'

# Configuration variables - adapted for local use with k3d
CLUSTER_NAME="openchoreo"
K3D_CONFIG="${SCRIPT_DIR}/k3d/dev/config.yaml"
KUBECONFIG_PATH="${HOME}/.kube/config"
HELM_REPO_BASE="${SCRIPT_DIR}/helm"
OPENCHOREO_VERSION="${OPENCHOREO_VERSION:-}"

# Namespace definitions
CILIUM_NS="cilium"
CONTROL_PLANE_NS="openchoreo-control-plane"
DATA_PLANE_NS="openchoreo-data-plane"
BUILD_PLANE_NS="openchoreo-build-plane"
IDENTITY_NS="openchoreo-identity-system"
OBSERVABILITY_NS="openchoreo-observability-plane"

# Logging functions
log_info() {
    echo -e "${BLUE}[INFO]${RESET} $1"
}

log_success() {
    echo -e "${GREEN}[SUCCESS]${RESET} $1"
}

log_warning() {
    echo -e "${YELLOW}[WARNING]${RESET} $1"
}

log_error() {
    echo -e "${RED}[ERROR]${RESET} $1"
}

# Check if a command exists
command_exists() {
    command -v "$1" >/dev/null 2>&1
}

# Check if k3d cluster exists
cluster_exists() {
    k3d cluster list 2>/dev/null | grep -q "^${CLUSTER_NAME}$"
}

# Check if namespace exists
namespace_exists() {
    local namespace="$1"
    kubectl get namespace "$namespace" >/dev/null 2>&1
}

# Check if helm release exists
helm_release_exists() {
    local release="$1"
    local namespace="$2"
    helm list -n "$namespace" --short | grep -q "^${release}$"
}

# Wait for pods to be ready in a namespace
wait_for_pods() {
    local namespace="$1"
    local timeout="${2:-300}" # 5 minutes default
    local label_selector="${3:-}"

    log_info "Waiting for pods in namespace '$namespace' to be ready..."

    local selector_flag=""
    if [[ -n "$label_selector" ]]; then
        selector_flag="-l $label_selector"
    fi

    local elapsed=0
    local interval=5

    while [ $elapsed -lt $timeout ]; do
        if kubectl get pods -n "$namespace" $selector_flag --no-headers 2>/dev/null | grep -v 'Running\|Completed' | grep -q .; then
            echo 'Waiting for pods to be ready...'
            sleep $interval
            elapsed=$((elapsed + interval))
        else
            echo 'All pods are ready!'
            break
        fi
    done

    if [ $elapsed -ge $timeout ]; then
        log_error "Timeout waiting for pods in namespace '$namespace'"
        return 1
    fi

    log_success "All pods in namespace '$namespace' are ready"
}

# Create k3d cluster with specific configuration
create_k3d_cluster() {
    if cluster_exists; then
        log_warning "k3d cluster '$CLUSTER_NAME' already exists, skipping creation"
        return 0
    fi

<<<<<<< HEAD
    log_info "Creating k3d cluster '$CLUSTER_NAME'..."

    if [[ ! -f "$K3D_CONFIG" ]]; then
        log_error "k3d config file not found at $K3D_CONFIG"
        return 1
    fi

    if k3d cluster create --config "$K3D_CONFIG"; then
        log_success "k3d cluster '$CLUSTER_NAME' created successfully"
=======
    log_info "Creating Kind cluster '$CLUSTER_NAME'..."

    # Create the /tmp/kind-shared directory if it doesn't exist
    mkdir -p /tmp/kind-shared

    # Create kind cluster config
    cat > /tmp/kind-config-local.yaml << EOF
kind: Cluster
apiVersion: kind.x-k8s.io/v1alpha4
nodes:
- role: control-plane
- role: worker
  labels:
    openchoreo.dev/noderole: workflow-runner
  extraMounts:
  - hostPath: /tmp/kind-shared
    containerPath: /mnt/shared
networking:
  disableDefaultCNI: true
EOF

    if kind create cluster --name "$CLUSTER_NAME" --image "$NODE_IMAGE" --config /tmp/kind-config-local.yaml; then
        log_success "Kind cluster '$CLUSTER_NAME' created successfully"
        rm -f /tmp/kind-config-local.yaml
>>>>>>> 248f75d1
    else
        log_error "Failed to create k3d cluster '$CLUSTER_NAME'"
        return 1
    fi
}

# Export kubeconfig for the cluster
setup_kubeconfig() {
    log_info "Setting up kubeconfig..."

<<<<<<< HEAD
    # k3d automatically updates the kubeconfig, just verify it exists
    if kubectl cluster-info --context "k3d-${CLUSTER_NAME}" >/dev/null 2>&1; then
        log_success "k3d cluster kubeconfig is ready"
=======
    # Create directory if it doesn't exist
    mkdir -p "$(dirname "$KUBECONFIG_PATH")"

    if kind export kubeconfig --name "$CLUSTER_NAME" --kubeconfig "$KUBECONFIG_PATH"; then
        log_success "Kubeconfig exported to $KUBECONFIG_PATH"
        export KUBECONFIG="$KUBECONFIG_PATH"
>>>>>>> 248f75d1
    else
        log_error "Failed to verify kubeconfig for k3d cluster"
        return 1
    fi
}

# Install a helm chart with idempotency - adapted for local helm charts
install_helm_chart() {
    local release_name="$1"
    local chart_name="$2"
    local namespace="$3"
    local create_namespace="${4:-true}"
    local wait_flag="${5:-false}"
    local timeout="${6:-1800}"
    shift 6
    local additional_args=("$@")

    log_info "Installing Helm chart '$chart_name' as release '$release_name' in namespace '$namespace'..."

    # Use local chart directory
    local chart_ref="${HELM_REPO_BASE}/${chart_name}"

    # Check if chart directory exists
    if [[ ! -d "$chart_ref" ]]; then
        log_error "Chart directory '$chart_ref' does not exist"
        return 1
    fi

    # Update dependencies first
    log_info "Updating Helm dependencies for '$chart_name'..."
    if ! helm dependency update "$chart_ref"; then
        log_warning "Failed to update dependencies for '$chart_name', continuing anyway"
    fi

    # Check if release already exists
    if helm_release_exists "$release_name" "$namespace"; then
        log_warning "Helm release '$release_name' already exists in namespace '$namespace'"

        # Try to upgrade the release
        local upgrade_args=(
            "upgrade" "$release_name" "$chart_ref"
            "--namespace" "$namespace"
            "--timeout" "${timeout}s"
        )

        if [[ "$wait_flag" == "true" ]]; then
            upgrade_args+=(--wait)
        fi

        upgrade_args+=("${additional_args[@]}")

        if helm "${upgrade_args[@]}"; then
            log_success "Helm release '$release_name' upgraded successfully"
        else
            log_error "Failed to upgrade Helm release '$release_name'"
            return 1
        fi
    else
        # Install new release
        local install_args=(
            "install" "$release_name" "$chart_ref"
            "--namespace" "$namespace"
            "--timeout" "${timeout}s"
        )

        if [[ "$create_namespace" == "true" ]]; then
            install_args+=(--create-namespace)
        fi

        if [[ "$wait_flag" == "true" ]]; then
            install_args+=(--wait)
        fi

        install_args+=("${additional_args[@]}")

        if helm "${install_args[@]}"; then
            log_success "Helm release '$release_name' installed successfully"
        else
            log_error "Failed to install Helm release '$release_name'"
            return 1
        fi
    fi
}

# Install Cilium
install_cilium() {
    log_info "Installing Cilium networking..."
    install_helm_chart "cilium" "cilium" "$CILIUM_NS" "true" "true" "1800"
    wait_for_pods "$CILIUM_NS" 300 "k8s-app=cilium"
}

# Install OpenChoreo Data Plane
install_data_plane() {
    log_info "Installing OpenChoreo Data Plane..."
    install_helm_chart "openchoreo-data-plane" "openchoreo-data-plane" "$DATA_PLANE_NS" "true" "false" "1800" \
        "--set" "cert-manager.enabled=false" \
        "--set" "cert-manager.crds.enabled=false" \
        "--set" "observability.enabled=${ENABLE_OBSERVABILITY:-false}"
}

# Install OpenChoreo Control Plane
install_control_plane() {
    log_info "Installing OpenChoreo Control Plane..."
    install_helm_chart "openchoreo-control-plane" "openchoreo-control-plane" "$CONTROL_PLANE_NS" "true" "false" "1800"
}

# Install OpenChoreo Build Plane
install_build_plane() {
    log_info "Installing OpenChoreo Build Plane..."
    install_helm_chart "openchoreo-build-plane" "openchoreo-build-plane" "$BUILD_PLANE_NS" "true" "false" "1800"
}

# Install OpenChoreo Identity Provider
install_identity_provider() {
    log_info "Installing OpenChoreo Identity Provider..."
    install_helm_chart "openchoreo-identity-provider" "openchoreo-identity-provider" "$IDENTITY_NS" "true" "false" "1800"
}

# Install OpenChoreo Observability Plane (optional)
install_observability_plane() {
    log_info "Installing OpenChoreo Observability Plane..."
    install_helm_chart "openchoreo-observability-plane" "openchoreo-observability-plane" "$OBSERVABILITY_NS" "true" "false" "1800"
}

# Setup choreoctl auto-completion
setup_choreoctl_completion() {
    if [ -f "$KUBECONFIG_PATH" ]; then
        log_info "Enabling choreoctl auto-completion..."
        if command_exists choreoctl && choreoctl completion bash > ~/.choreoctl-completion 2>/dev/null; then
            chmod +x ~/.choreoctl-completion
            if ! grep -q "source ~/.choreoctl-completion" ~/.bashrc 2>/dev/null; then
                echo "source ~/.choreoctl-completion" >> ~/.bashrc
            fi
            log_success "choreoctl auto-completion enabled"
        else
            log_warning "choreoctl not found or completion failed, skipping auto-completion setup"
        fi
    else
        log_warning "Kubeconfig not found, skipping choreoctl auto-completion setup"
    fi
}

# Verify prerequisites
verify_prerequisites() {
    log_info "Verifying prerequisites..."

    local missing_tools=()

<<<<<<< HEAD
    if ! command_exists k3d; then
        missing_tools+=("k3d")
=======
    if ! command_exists kind; then
        missing_tools+=("kind")
>>>>>>> 248f75d1
    fi

    if ! command_exists kubectl; then
        missing_tools+=("kubectl")
    fi

    if ! command_exists helm; then
        missing_tools+=("helm")
    fi

    if ! command_exists docker; then
        missing_tools+=("docker")
    fi

    if [[ ${#missing_tools[@]} -gt 0 ]]; then
        log_error "Missing required tools: ${missing_tools[*]}"
        return 1
    fi

    log_success "All prerequisites verified"
}

# Clean up function
cleanup() {
    log_info "Cleaning up temporary files..."
    # Clean up any temporary files if needed
}

# Register cleanup function
trap cleanup EXIT<|MERGE_RESOLUTION|>--- conflicted
+++ resolved
@@ -108,7 +108,6 @@
         return 0
     fi
 
-<<<<<<< HEAD
     log_info "Creating k3d cluster '$CLUSTER_NAME'..."
 
     if [[ ! -f "$K3D_CONFIG" ]]; then
@@ -118,32 +117,6 @@
 
     if k3d cluster create --config "$K3D_CONFIG"; then
         log_success "k3d cluster '$CLUSTER_NAME' created successfully"
-=======
-    log_info "Creating Kind cluster '$CLUSTER_NAME'..."
-
-    # Create the /tmp/kind-shared directory if it doesn't exist
-    mkdir -p /tmp/kind-shared
-
-    # Create kind cluster config
-    cat > /tmp/kind-config-local.yaml << EOF
-kind: Cluster
-apiVersion: kind.x-k8s.io/v1alpha4
-nodes:
-- role: control-plane
-- role: worker
-  labels:
-    openchoreo.dev/noderole: workflow-runner
-  extraMounts:
-  - hostPath: /tmp/kind-shared
-    containerPath: /mnt/shared
-networking:
-  disableDefaultCNI: true
-EOF
-
-    if kind create cluster --name "$CLUSTER_NAME" --image "$NODE_IMAGE" --config /tmp/kind-config-local.yaml; then
-        log_success "Kind cluster '$CLUSTER_NAME' created successfully"
-        rm -f /tmp/kind-config-local.yaml
->>>>>>> 248f75d1
     else
         log_error "Failed to create k3d cluster '$CLUSTER_NAME'"
         return 1
@@ -154,18 +127,9 @@
 setup_kubeconfig() {
     log_info "Setting up kubeconfig..."
 
-<<<<<<< HEAD
     # k3d automatically updates the kubeconfig, just verify it exists
     if kubectl cluster-info --context "k3d-${CLUSTER_NAME}" >/dev/null 2>&1; then
         log_success "k3d cluster kubeconfig is ready"
-=======
-    # Create directory if it doesn't exist
-    mkdir -p "$(dirname "$KUBECONFIG_PATH")"
-
-    if kind export kubeconfig --name "$CLUSTER_NAME" --kubeconfig "$KUBECONFIG_PATH"; then
-        log_success "Kubeconfig exported to $KUBECONFIG_PATH"
-        export KUBECONFIG="$KUBECONFIG_PATH"
->>>>>>> 248f75d1
     else
         log_error "Failed to verify kubeconfig for k3d cluster"
         return 1
@@ -314,13 +278,8 @@
 
     local missing_tools=()
 
-<<<<<<< HEAD
     if ! command_exists k3d; then
         missing_tools+=("k3d")
-=======
-    if ! command_exists kind; then
-        missing_tools+=("kind")
->>>>>>> 248f75d1
     fi
 
     if ! command_exists kubectl; then
