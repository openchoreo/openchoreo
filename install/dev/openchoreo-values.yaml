--- conflicted
+++ resolved
@@ -49,11 +49,9 @@
         paths:
           - path: /
             pathType: Prefix
-<<<<<<< HEAD
-
 # Security Scanner configuration
 securityScanner:
-  enabled: true
+  enabled: false
   image:
     repository: ghcr.io/openchoreo/security-scanner
     tag: dev
@@ -68,7 +66,6 @@
   persistence:
     enabled: true
     size: 1Gi
-=======
 asgardeoThunder:
   image:
     repository: ghcr.io/brionmario/thunder
@@ -112,5 +109,4 @@
   backstagePortal:
     redirectUrls:
       - "http://openchoreo.localhost/api/auth/oidc/handler/frame"
-    clientSecret: backstage-portal-secret
->>>>>>> aa0fc687
+    clientSecret: backstage-portal-secret