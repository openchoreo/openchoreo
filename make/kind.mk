# Minimal Kind cluster management for OpenChoreo development

# Configuration
KIND_CLUSTER_NAME ?= openchoreo
OPENCHOREO_IMAGE_TAG ?= dev
OPENCHOREO_NAMESPACE ?= openchoreo
KIND_EXTERNAL_DNS ?= 8.8.8.8
KIND_NETWORK ?= openchoreo

# Cilium configuration
CILIUM_VERSION := 1.18.2
CILIUM_ENVOY_VERSION := v1.34.4-1754895458-68cffdfa568b6b226d70a7ef81fc65dda3b890bf

# Paths
DEV_SCRIPTS_DIR := $(PROJECT_DIR)/install/dev
KIND_SCRIPT := $(DEV_SCRIPTS_DIR)/kind.sh
HELM_DIR := $(PROJECT_DIR)/install/helm/openchoreo

# Image names
IMAGE_REPO_PREFIX ?= ghcr.io/openchoreo
CONTROLLER_IMAGE := $(IMAGE_REPO_PREFIX)/controller:$(OPENCHOREO_IMAGE_TAG)
API_IMAGE := $(IMAGE_REPO_PREFIX)/openchoreo-api:$(OPENCHOREO_IMAGE_TAG)
UI_IMAGE := $(IMAGE_REPO_PREFIX)/openchoreo-ui:$(OPENCHOREO_IMAGE_TAG)
<<<<<<< HEAD
SECURITY_SCANNER_IMAGE := $(IMAGE_REPO_PREFIX)/security-scanner:$(OPENCHOREO_IMAGE_TAG)
OBSERVER_IMAGE := $(IMAGE_REPO_PREFIX)/observer:$(OPENCHOREO_IMAGE_TAG)
=======
THUNDER_IMAGE := ghcr.io/brionmario/thunder:0.0.16
>>>>>>> aa0fc687

# Define OpenChoreo components for per-component operations
KIND_COMPONENTS := controller api ui security-scanner observer
KIND_COMPONENT_IMAGES := controller:$(CONTROLLER_IMAGE) api:$(API_IMAGE) ui:$(UI_IMAGE) security-scanner:$(SECURITY_SCANNER_IMAGE) observer:$(OBSERVER_IMAGE)

# Helper functions
get_component_image = $(patsubst $(1):%,%,$(filter $(1):%, $(KIND_COMPONENT_IMAGES)))

# Preconditions check functions
define check_cluster_exists
	@if ! kind get clusters | grep -q "^$(KIND_CLUSTER_NAME)$$"; then \
		$(call log_error, Kind cluster '$(KIND_CLUSTER_NAME)' does not exist. Run 'make kind.up' first); \
		exit 1; \
	fi
endef

##@ Local Testing

.PHONY: kind
kind: ## Build, load, and install all OpenChoreo components
	@$(call log_info, Starting complete OpenChoreo setup...)
	@$(MAKE) kind.up
	@$(MAKE) kind.build
	@$(MAKE) kind.load
	@$(MAKE) kind.install
	@$(call log_success, OpenChoreo setup completed successfully!)

.PHONY: kind.up
kind.up: ## Create the kind cluster without cni and kube-proxy
	@$(call log_info, Creating Kind cluster '$(KIND_CLUSTER_NAME)'...)
	@if [ "$$(kind get clusters 2>/dev/null | grep -q '^$(KIND_CLUSTER_NAME)$$' && echo true || echo false)" = "true" ]; then \
		$(call log_warning, Kind cluster '$(KIND_CLUSTER_NAME)' already exists); \
	else \
		$(KIND_SCRIPT) $(KIND_CLUSTER_NAME) $(KIND_NETWORK) $(KIND_EXTERNAL_DNS); \
		$(call log_success, Kind cluster created!); \
	fi


.PHONY: kind.build.%
kind.build.%: ## Build specific component, (controller, api, ui, security-scanner, observer)
	@if [ -z "$(filter $*,$(KIND_COMPONENTS))" ]; then \
		$(call log_error, Invalid component '$*'. Available components: $(KIND_COMPONENTS)); \
		exit 1; \
	fi
	@$(call log_info, Building $* component...)
	@case "$*" in \
		controller) \
			$(MAKE) docker.build.controller TAG=$(OPENCHOREO_IMAGE_TAG); \
			;; \
		api) \
			$(MAKE) docker.build.openchoreo-api TAG=$(OPENCHOREO_IMAGE_TAG); \
			;; \
		ui) \
			cd $(PROJECT_DIR)/ui && yarn install --immutable && yarn build:all; \
			docker build -f $(PROJECT_DIR)/ui/packages/backend/Dockerfile -t $(UI_IMAGE) $(PROJECT_DIR)/ui; \
			;; \
		security-scanner) \
			$(MAKE) docker.build.security-scanner TAG=$(OPENCHOREO_IMAGE_TAG); \
			;; \
		observer) \
			$(MAKE) docker.build.observer TAG=$(OPENCHOREO_IMAGE_TAG); \
			;; \
	esac
	@$(call log_success, $* component built!)

.PHONY: kind.build
kind.build: ## Build all OpenChoreo components
	@$(call log_info, Building all OpenChoreo components...)
	@$(foreach component,$(KIND_COMPONENTS),$(MAKE) kind.build.$(component);)
	@$(call log_success, All components built!)


.PHONY: kind.load.%
<<<<<<< HEAD
kind.load.%: ## Load specific component image. Valid components: controller, api, ui, security-scanner, observer, cilium. Usage: make kind.load.<component>
=======
kind.load.%: ## Load specific component image. Valid components: controller, api, ui, thunder, cilium. Usage: make kind.load.<component>
>>>>>>> aa0fc687
	@$(call check_cluster_exists)
	@case "$*" in \
		cilium) \
			$(call log_info, Loading Cilium images into cluster...); \
			for image in "quay.io/cilium/operator-generic:v$(CILIUM_VERSION)" "quay.io/cilium/cilium:v$(CILIUM_VERSION)" "quay.io/cilium/cilium-envoy:$(CILIUM_ENVOY_VERSION)"; do \
				if ! docker image inspect $$image > /dev/null 2>&1; then \
					$(call log_info, Pulling $$image...); \
					docker pull $$image; \
				fi; \
				$(call log_info, Loading $$image into Kind...); \
				kind load docker-image $$image --name "$(KIND_CLUSTER_NAME)"; \
			done; \
			$(call log_success, Cilium images loaded!); \
			;; \
<<<<<<< HEAD
		controller|api|ui|security-scanner|observer) \
=======
		thunder) \
			$(call log_info, Loading Thunder image into cluster...); \
			if ! docker image inspect $(THUNDER_IMAGE) > /dev/null 2>&1; then \
				$(call log_info, Pulling $(THUNDER_IMAGE)...); \
				docker pull $(THUNDER_IMAGE); \
			fi; \
			kind load docker-image $(THUNDER_IMAGE) --name $(KIND_CLUSTER_NAME); \
			$(call log_success, Thunder image loaded!); \
			;; \
		controller|api|ui) \
>>>>>>> aa0fc687
			if [ -z "$(filter $*,$(KIND_COMPONENTS))" ]; then \
				$(call log_error, Invalid component '$*'. Available components: $(KIND_COMPONENTS), cilium); \
				exit 1; \
			fi; \
			IMAGE=$(call get_component_image,$*); \
			if ! docker image inspect $$IMAGE > /dev/null 2>&1; then \
				$(call log_error, Image '$$IMAGE' does not exist. Run 'make kind.build.$*' first); \
				exit 1; \
			fi; \
			$(call log_info, Loading $* image into cluster...); \
			kind load docker-image $$IMAGE --name $(KIND_CLUSTER_NAME); \
			$(call log_success, $* image loaded!); \
			;; \
		*) \
			$(call log_error, Invalid component '$*'. Available components: $(KIND_COMPONENTS), thunder, cilium); \
			exit 1; \
			;; \
	esac

.PHONY: kind.load
kind.load: ## Load all OpenChoreo component images to kind cluster
	@$(call log_info, Loading all OpenChoreo component images...)
	@$(MAKE) kind.load.cilium
	@$(foreach component,$(KIND_COMPONENTS),$(MAKE) kind.load.$(component);)
	@$(call log_success, All component images loaded!)


.PHONY: kind.install.%
kind.install.%: ## Install specific component. Valid components: cilium, openchoreo. Usage: make kind.install.<component>
	@$(call check_cluster_exists)
	@case "$*" in \
		cilium) \
			$(call log_info, Installing Cilium CNI...); \
			helm repo add cilium https://helm.cilium.io/ || true; \
			helm repo update; \
			K8S_API_IP=$$(docker inspect "$(KIND_CLUSTER_NAME)-control-plane" --format='{{range .NetworkSettings.Networks}}{{.IPAddress}}{{end}}'); \
			helm upgrade --install cilium cilium/cilium \
				--version "$(CILIUM_VERSION)" \
				--namespace cilium \
				--values "$(DEV_SCRIPTS_DIR)/cilium-values.yaml" \
				--set k8sServiceHost="$$K8S_API_IP" \
				--kube-context "kind-$(KIND_CLUSTER_NAME)" \
				--create-namespace \
				--wait \
				--timeout=10m; \
			$(call log_success, Cilium installed successfully!); \
			;; \
		openchoreo) \
			if ! helm list --namespace cilium --kube-context kind-$(KIND_CLUSTER_NAME) | grep -q "^cilium"; then \
				$(call log_error, Cilium is not installed. Run 'make kind.install.cilium' first); \
				exit 1; \
			fi; \
			$(call log_info, Installing OpenChoreo to cluster...); \
			helm upgrade --install openchoreo $(HELM_DIR) \
				--namespace $(OPENCHOREO_NAMESPACE) \
				--values $(DEV_SCRIPTS_DIR)/openchoreo-values.yaml \
				--set controllerManager.image.tag=$(OPENCHOREO_IMAGE_TAG) \
				--set openchoreoApi.image.tag=$(OPENCHOREO_IMAGE_TAG) \
				--set backstage.image.tag=$(OPENCHOREO_IMAGE_TAG) \
				--create-namespace \
				--wait \
				--timeout=10m; \
			$(call log_success, OpenChoreo installed successfully!); \
			;; \
		*) \
			$(call log_error, Invalid component '$*'. Available components: cilium, openchoreo); \
			exit 1; \
			;; \
	esac

.PHONY: kind.install
kind.install: ## Install Cilium CNI and OpenChoreo to kind cluster
	@$(call log_info, Installing all components to cluster...)
	@$(MAKE) kind.install.cilium
	@$(MAKE) kind.install.openchoreo
	@$(call log_success, All components installed successfully!)

.PHONY: kind.install.template
kind.install.template: ## Generate OpenChoreo Helm template without installing
	@$(call check_cluster_exists)
	@if ! helm list --namespace cilium --kube-context kind-$(KIND_CLUSTER_NAME) | grep -q "^cilium"; then \
		$(call log_error, Cilium is not installed. Run 'make kind.install.cilium' first); \
		exit 1; \
	fi
	@$(call log_info, Generating OpenChoreo Helm template...)
	@helm template openchoreo $(HELM_DIR) \
		--namespace $(OPENCHOREO_NAMESPACE) \
		--values $(DEV_SCRIPTS_DIR)/openchoreo-values.yaml \
		--set controllerManager.image.tag=$(OPENCHOREO_IMAGE_TAG) \
		--set openchoreoApi.image.tag=$(OPENCHOREO_IMAGE_TAG) \
		--set backstage.image.tag=$(OPENCHOREO_IMAGE_TAG)
	@$(call log_success, OpenChoreo Helm template generated!)


.PHONY: kind.uninstall.%
kind.uninstall.%: ## Uninstall specific component. Valid components: cilium, openchoreo. Usage: make kind.uninstall.<component>
	@case "$*" in \
		openchoreo) \
			$(call log_info, Uninstalling OpenChoreo...); \
			helm uninstall openchoreo --namespace $(OPENCHOREO_NAMESPACE) || true; \
			$(call log_success, OpenChoreo uninstalled!); \
			;; \
		cilium) \
			$(call log_info, Uninstalling Cilium...); \
			helm uninstall cilium --namespace cilium || true; \
			$(call log_success, Cilium uninstalled!); \
			;; \
		*) \
			$(call log_error, Invalid component '$*'. Available components: cilium, openchoreo); \
			exit 1; \
			;; \
	esac

.PHONY: kind.uninstall
kind.uninstall: ## Uninstall OpenChoreo and Cilium from kind cluster
	@$(call log_info, Uninstalling all components from cluster...)
	@$(MAKE) kind.uninstall.openchoreo
	@$(MAKE) kind.uninstall.cilium
	@$(call log_success, All components uninstalled!)


.PHONY: kind.update.%
kind.update.%: ## Update specific component, (controller, api, ui, security-scanner, observer)
	@if [ -z "$(filter $*,$(KIND_COMPONENTS))" ]; then \
		$(call log_error, Invalid component '$*'. Available components: $(KIND_COMPONENTS)); \
		exit 1; \
	fi
	@$(call log_info, Updating $* component...)
	@$(MAKE) kind.build.$*
	@$(MAKE) kind.load.$*
	@$(call log_info, Performing rollout restart for $*...)
	@case "$*" in \
		controller) \
			kubectl rollout restart deployment/openchoreo-controller-manager -n $(OPENCHOREO_NAMESPACE) || true; \
			kubectl rollout status deployment/openchoreo-controller-manager -n $(OPENCHOREO_NAMESPACE) --timeout=300s || true; \
			;; \
		api) \
			kubectl rollout restart deployment/openchoreo-api -n $(OPENCHOREO_NAMESPACE) || true; \
			kubectl rollout status deployment/openchoreo-api -n $(OPENCHOREO_NAMESPACE) --timeout=300s || true; \
			;; \
		ui) \
			kubectl rollout restart deployment/openchoreo-ui -n $(OPENCHOREO_NAMESPACE) || true; \
			kubectl rollout status deployment/openchoreo-ui -n $(OPENCHOREO_NAMESPACE) --timeout=300s || true; \
			;; \
		security-scanner) \
			kubectl rollout restart deployment/openchoreo-security-scanner -n $(OPENCHOREO_NAMESPACE) || true; \
			kubectl rollout status deployment/openchoreo-security-scanner -n $(OPENCHOREO_NAMESPACE) --timeout=300s || true; \
			;; \
		observer) \
			kubectl rollout restart deployment/openchoreo-observer -n $(OPENCHOREO_NAMESPACE) || true; \
			kubectl rollout status deployment/openchoreo-observer -n $(OPENCHOREO_NAMESPACE) --timeout=300s || true; \
			;; \
	esac
	@$(call log_success, $* component updated!)

.PHONY: kind.update
kind.update: ## Rebuild and reload all OpenChoreo components
	@$(call log_info, Starting OpenChoreo rebuild and reload process...)
	@$(MAKE) kind.build
	@$(MAKE) kind.load
	@$(call log_info, Performing rollout restart for all components...)
	@kubectl rollout restart deployment/openchoreo-controller-manager -n $(OPENCHOREO_NAMESPACE) || true
	@kubectl rollout restart deployment/openchoreo-api -n $(OPENCHOREO_NAMESPACE) || true
	@kubectl rollout restart deployment/openchoreo-ui -n $(OPENCHOREO_NAMESPACE) || true
	@kubectl rollout restart deployment/openchoreo-security-scanner -n $(OPENCHOREO_NAMESPACE) || true
	@kubectl rollout restart deployment/openchoreo-observer -n $(OPENCHOREO_NAMESPACE) || true
	@$(call log_info, Waiting for rollout restarts to complete...)
	@kubectl rollout status deployment/openchoreo-controller-manager -n $(OPENCHOREO_NAMESPACE) --timeout=300s || true
	@kubectl rollout status deployment/openchoreo-api -n $(OPENCHOREO_NAMESPACE) --timeout=300s || true
	@kubectl rollout status deployment/openchoreo-ui -n $(OPENCHOREO_NAMESPACE) --timeout=300s || true
	@kubectl rollout status deployment/openchoreo-security-scanner -n $(OPENCHOREO_NAMESPACE) --timeout=300s || true
	@kubectl rollout status deployment/openchoreo-observer -n $(OPENCHOREO_NAMESPACE) --timeout=300s || true
	@$(call log_success, OpenChoreo update completed successfully!)


.PHONY: kind.down
kind.down: ## Delete Kind cluster
	@$(call log_info, Deleting Kind cluster '$(KIND_CLUSTER_NAME)'...)
	@if kind get clusters | grep -q "^$(KIND_CLUSTER_NAME)$$"; then \
		kind delete cluster --name "$(KIND_CLUSTER_NAME)"; \
		$(call log_success, Kind cluster deleted!); \
	else \
		$(call log_info, Kind cluster '$(KIND_CLUSTER_NAME)' does not exist); \
	fi<|MERGE_RESOLUTION|>--- conflicted
+++ resolved
@@ -21,12 +21,9 @@
 CONTROLLER_IMAGE := $(IMAGE_REPO_PREFIX)/controller:$(OPENCHOREO_IMAGE_TAG)
 API_IMAGE := $(IMAGE_REPO_PREFIX)/openchoreo-api:$(OPENCHOREO_IMAGE_TAG)
 UI_IMAGE := $(IMAGE_REPO_PREFIX)/openchoreo-ui:$(OPENCHOREO_IMAGE_TAG)
-<<<<<<< HEAD
 SECURITY_SCANNER_IMAGE := $(IMAGE_REPO_PREFIX)/security-scanner:$(OPENCHOREO_IMAGE_TAG)
 OBSERVER_IMAGE := $(IMAGE_REPO_PREFIX)/observer:$(OPENCHOREO_IMAGE_TAG)
-=======
 THUNDER_IMAGE := ghcr.io/brionmario/thunder:0.0.16
->>>>>>> aa0fc687
 
 # Define OpenChoreo components for per-component operations
 KIND_COMPONENTS := controller api ui security-scanner observer
@@ -100,11 +97,7 @@
 
 
 .PHONY: kind.load.%
-<<<<<<< HEAD
-kind.load.%: ## Load specific component image. Valid components: controller, api, ui, security-scanner, observer, cilium. Usage: make kind.load.<component>
-=======
-kind.load.%: ## Load specific component image. Valid components: controller, api, ui, thunder, cilium. Usage: make kind.load.<component>
->>>>>>> aa0fc687
+kind.load.%: ## Load specific component image. Valid components: controller, api, ui, security-scanner, observer, thunder, cilium. Usage: make kind.load.<component>
 	@$(call check_cluster_exists)
 	@case "$*" in \
 		cilium) \
@@ -119,9 +112,6 @@
 			done; \
 			$(call log_success, Cilium images loaded!); \
 			;; \
-<<<<<<< HEAD
-		controller|api|ui|security-scanner|observer) \
-=======
 		thunder) \
 			$(call log_info, Loading Thunder image into cluster...); \
 			if ! docker image inspect $(THUNDER_IMAGE) > /dev/null 2>&1; then \
@@ -131,8 +121,7 @@
 			kind load docker-image $(THUNDER_IMAGE) --name $(KIND_CLUSTER_NAME); \
 			$(call log_success, Thunder image loaded!); \
 			;; \
-		controller|api|ui) \
->>>>>>> aa0fc687
+		controller|api|ui|security-scanner|observer) \
 			if [ -z "$(filter $*,$(KIND_COMPONENTS))" ]; then \
 				$(call log_error, Invalid component '$*'. Available components: $(KIND_COMPONENTS), cilium); \
 				exit 1; \
